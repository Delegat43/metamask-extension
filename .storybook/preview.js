import React, { useEffect } from 'react';
import { addDecorator, addParameters } from '@storybook/react';
import { action } from '@storybook/addon-actions';
import { withKnobs } from '@storybook/addon-knobs';
import { Provider } from 'react-redux';
import configureStore from '../ui/store/store';
import '../ui/css/index.scss';
import localeList from '../app/_locales/index.json';
import * as allLocales from './locales';
import { I18nProvider, LegacyI18nProvider } from './i18n';
<<<<<<< HEAD
import testData from './test-data.js';
=======
import MetaMetricsProviderStorybook from './metametrics'
import testData from './test-data.js';
import { Router } from "react-router-dom";
import { createBrowserHistory } from "history";
import { _setBackgroundConnection } from '../ui/store/actions'
>>>>>>> 2bfc3a09

addParameters({
  backgrounds: {
    default: 'light',
    values: [
      { name: 'light', value: '#FFFFFF' },
      { name: 'dark', value: '#333333' },
    ],
  },
});

export const globalTypes = {
  locale: {
    name: 'Locale',
    description: 'internationalization locale',
    defaultValue: 'en',
    toolbar: {
      icon: 'globe',
      items: localeList.map(({ code, name }) => {
        return { value: code, right: code, title: name };
      }),
    },
  },
};

const styles = {
  height: '100vh',
  display: 'flex',
  justifyContent: 'center',
  alignItems: 'center',
};

<<<<<<< HEAD
const store = configureStore(testData);
=======
export const store = configureStore(testData);
const history = createBrowserHistory();
const proxiedBackground = new Proxy({}, {
    get(_, method) {
      return function() {
        action(`Background call: ${method}`)()
        return new Promise(() => {})
      }
    }
  })
_setBackgroundConnection(proxiedBackground)
>>>>>>> 2bfc3a09

const metamaskDecorator = (story, context) => {
  const currentLocale = context.globals.locale;
  const current = allLocales[currentLocale];
  return (
    <Provider store={store}>
      <Router history={history}>
        <MetaMetricsProviderStorybook>
          <I18nProvider
            currentLocale={currentLocale}
            current={current}
            en={allLocales.en}
          >
            <LegacyI18nProvider>
              <div style={styles}>{story()}</div>
            </LegacyI18nProvider>
          </I18nProvider>
        </MetaMetricsProviderStorybook>
      </Router>
    </Provider>
  );
};

addDecorator(withKnobs);
addDecorator(metamaskDecorator);<|MERGE_RESOLUTION|>--- conflicted
+++ resolved
@@ -8,15 +8,11 @@
 import localeList from '../app/_locales/index.json';
 import * as allLocales from './locales';
 import { I18nProvider, LegacyI18nProvider } from './i18n';
-<<<<<<< HEAD
-import testData from './test-data.js';
-=======
 import MetaMetricsProviderStorybook from './metametrics'
 import testData from './test-data.js';
 import { Router } from "react-router-dom";
 import { createBrowserHistory } from "history";
 import { _setBackgroundConnection } from '../ui/store/actions'
->>>>>>> 2bfc3a09
 
 addParameters({
   backgrounds: {
@@ -49,9 +45,6 @@
   alignItems: 'center',
 };
 
-<<<<<<< HEAD
-const store = configureStore(testData);
-=======
 export const store = configureStore(testData);
 const history = createBrowserHistory();
 const proxiedBackground = new Proxy({}, {
@@ -63,7 +56,6 @@
     }
   })
 _setBackgroundConnection(proxiedBackground)
->>>>>>> 2bfc3a09
 
 const metamaskDecorator = (story, context) => {
   const currentLocale = context.globals.locale;

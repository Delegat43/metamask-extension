--- conflicted
+++ resolved
@@ -1187,16 +1187,8 @@
       balance: '0x0',
       details: null,
     },
-<<<<<<< HEAD
     amount: { mode: 'MAX' },
     status: 'INVALID',
-=======
-    stage: 'ADD_RECIPIENT',
-    amount: '3782dace9d900000',
-    gas: {
-      price: null,
-    },
->>>>>>> c14f46eb
   },
   confirmTransaction: {
     txData: {

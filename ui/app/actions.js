--- conflicted
+++ resolved
@@ -137,10 +137,7 @@
   SHOW_NEW_KEYCHAIN: 'SHOW_NEW_KEYCHAIN',
   showNewKeychain: showNewKeychain,
 
-<<<<<<< HEAD
-=======
-
->>>>>>> 152419a7
+
 }
 
 module.exports = actions
@@ -188,8 +185,6 @@
       dispatch(this.updateMetamaskState(newState))
       dispatch(this.showAccountsPage())
       dispatch(this.hideLoadingIndication())
-<<<<<<< HEAD
-=======
     })
   }
 }
@@ -204,7 +199,6 @@
       }
       dispatch(this.updateMetamaskState(newState))
       dispatch(this.showAccountsPage())
->>>>>>> 152419a7
     })
   }
 }

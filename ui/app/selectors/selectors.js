--- conflicted
+++ resolved
@@ -11,76 +11,7 @@
   getOriginFromUrl,
 } from '../helpers/utils/util'
 
-<<<<<<< HEAD
-const selectors = {
-  getSelectedAddress,
-  getSelectedIdentity,
-  getSelectedAccount,
-  getSelectedToken,
-  getSelectedTokenExchangeRate,
-  getSelectedTokenAssetImage,
-  getAssetImages,
-  getTokenExchangeRate,
-  conversionRateSelector,
-  accountsWithSendEtherInfoSelector,
-  getAccountsWithLabels,
-  getCurrentAccountWithSendEtherInfo,
-  getGasIsLoading,
-  getForceGasMin,
-  getAddressBook,
-  getSendFrom,
-  getCurrentCurrency,
-  getNativeCurrency,
-  getSendAmount,
-  getSelectedTokenToFiatRate,
-  getSelectedTokenContract,
-  getSendMaxModeState,
-  getCurrentViewContext,
-  getTotalUnapprovedCount,
-  preferencesSelector,
-  getMetaMaskAccounts,
-  getCurrentEthBalance,
-  getNetworkIdentifier,
-  isBalanceCached,
-  getAdvancedInlineGasShown,
-  getUseNonceField,
-  getCustomNonceValue,
-  getIsMainnet,
-  getCurrentNetworkId,
-  getSelectedAsset,
-  getCurrentKeyring,
-  getAccountType,
-  getNumberOfAccounts,
-  getNumberOfTokens,
-  getDaiV1Token,
-  isEthereumNetwork,
-  getPermissionsRequests,
-  getPermissionsDescriptions,
-  getDomainMetadata,
-  getActiveTab,
-  getMetaMetricState,
-  getRpcPrefsForCurrentProvider,
-  getKnownMethodData,
-  getAddressBookEntry,
-  getAddressBookEntryName,
-  getFeatureFlags,
-  getFirstPermissionRequest,
-  hasPermissionRequests,
-  getRenderablePermissionsDomains,
-  getPermissionsDomains,
-  getAddressConnectedDomainMap,
-  getDomainToConnectedAddressMap,
-  getOriginOfCurrentTab,
-  getAddressConnectedToCurrentTab,
-  getLastConnectedInfo,
-}
-
-module.exports = selectors
-
-function getNetworkIdentifier (state) {
-=======
 export function getNetworkIdentifier (state) {
->>>>>>> 4ec92cee
   const { metamask: { provider: { type, nickname, rpcTarget } } } = state
 
   return nickname || rpcTarget || type
@@ -262,11 +193,7 @@
   return accountsWithSendEtherInfo
 }
 
-<<<<<<< HEAD
-function getAccountsWithLabels (state) {
-=======
 export function getAccountsWithLabels (state) {
->>>>>>> 4ec92cee
   const accountsWithoutLabel = accountsWithSendEtherInfoSelector(state)
   const accountsWithLabels = accountsWithoutLabel.map(account => {
     const { address, name, balance } = account
@@ -281,11 +208,7 @@
   return accountsWithLabels
 }
 
-<<<<<<< HEAD
-function getCurrentAccountWithSendEtherInfo (state) {
-=======
 export function getCurrentAccountWithSendEtherInfo (state) {
->>>>>>> 4ec92cee
   const currentAddress = getSelectedAddress(state)
   const accounts = accountsWithSendEtherInfoSelector(state)
 
@@ -395,25 +318,6 @@
   return String(state.metamask.customNonceValue)
 }
 
-<<<<<<< HEAD
-function getPermissionsDescriptions (state) {
-  return state.metamask.permissionsDescriptions
-}
-
-function getPermissionsRequests (state) {
-  return state.metamask.permissionsRequests
-}
-
-function getDomainMetadata (state) {
-  return state.metamask.domainMetadata
-}
-
-function getActiveTab (state) {
-  return state.activeTab
-}
-
-function getMetaMetricState (state) {
-=======
 export function getPermissionsDescriptions (state) {
   return state.metamask.permissionsDescriptions
 }
@@ -431,7 +335,6 @@
 }
 
 export function getMetaMetricState (state) {
->>>>>>> 4ec92cee
   return {
     network: getCurrentNetworkId(state),
     activeCurrency: getSelectedAsset(state),
@@ -465,26 +368,11 @@
   return state.metamask.featureFlags
 }
 
-<<<<<<< HEAD
-function getFirstPermissionRequest (state) {
-=======
 export function getFirstPermissionRequest (state) {
->>>>>>> 4ec92cee
   const requests = getPermissionsRequests(state)
   return requests && requests[0] ? requests[0] : null
 }
 
-<<<<<<< HEAD
-function hasPermissionRequests (state) {
-  return Boolean(getFirstPermissionRequest(state))
-}
-
-function getPermissionsDomains (state) {
-  return state.metamask.domains
-}
-
-function getAddressConnectedDomainMap (state) {
-=======
 export function hasPermissionRequests (state) {
   return Boolean(getFirstPermissionRequest(state))
 }
@@ -494,7 +382,6 @@
 }
 
 export function getAddressConnectedDomainMap (state) {
->>>>>>> 4ec92cee
   const {
     domains,
     domainMetadata,
@@ -524,11 +411,7 @@
   return addressConnectedIconMap
 }
 
-<<<<<<< HEAD
-function getDomainToConnectedAddressMap (state) {
-=======
 export function getDomainToConnectedAddressMap (state) {
->>>>>>> 4ec92cee
   const { domains = {} } = state.metamask
 
   const domainToConnectedAddressMap = mapObjectValues(domains, (_, { permissions }) => {
@@ -548,11 +431,7 @@
   return domainToConnectedAddressMap
 }
 
-<<<<<<< HEAD
-function getAddressConnectedToCurrentTab (state) {
-=======
 export function getAddressConnectedToCurrentTab (state) {
->>>>>>> 4ec92cee
   const domainToConnectedAddressMap = getDomainToConnectedAddressMap(state)
   const originOfCurrentTab = getOriginOfCurrentTab(state)
   const addressesConnectedToCurrentTab = domainToConnectedAddressMap[originOfCurrentTab]
@@ -560,11 +439,7 @@
   return addressConnectedToCurrentTab
 }
 
-<<<<<<< HEAD
-function getRenderablePermissionsDomains (state) {
-=======
 export function getRenderablePermissionsDomains (state) {
->>>>>>> 4ec92cee
   const {
     domains = {},
     domainMetadata,
@@ -617,20 +492,12 @@
   return renderableDomains
 }
 
-<<<<<<< HEAD
-function getOriginOfCurrentTab (state) {
-=======
 export function getOriginOfCurrentTab (state) {
->>>>>>> 4ec92cee
   const { activeTab } = state
   return activeTab && activeTab.url && getOriginFromUrl(activeTab.url)
 }
 
-<<<<<<< HEAD
-function getLastConnectedInfo (state) {
-=======
 export function getLastConnectedInfo (state) {
->>>>>>> 4ec92cee
   const { permissionsHistory = {} } = state.metamask
   const lastConnectedInfoData = Object.keys(permissionsHistory).reduce((acc, origin) => {
     const ethAccountsHistory = JSON.parse(JSON.stringify(permissionsHistory[origin]['eth_accounts']))

--- conflicted
+++ resolved
@@ -81,28 +81,17 @@
     h(Divider),
     h(Item, {
       onClick: () => showNewAccountPage('CREATE'),
-<<<<<<< HEAD
-      icon: h('img', { src: 'images/plus-btn-white.svg' }),
+      icon: h('img.account-menu__item-icon', { src: 'images/plus-btn-white.svg' }),
       text: t('createAccount'),
     }),
     h(Item, {
       onClick: () => showNewAccountPage('IMPORT'),
-      icon: h('img', { src: 'images/import-account.svg' }),
+      icon: h('img.account-menu__item-icon', { src: 'images/import-account.svg' }),
       text: t('importAccount'),
-=======
-      icon: h('img.account-menu__item-icon', { src: 'images/plus-btn-white.svg' }),
-      text: 'Create Account',
-    }),
-    h(Item, {
-      onClick: () => showNewAccountPage('IMPORT'),
-      icon: h('img.account-menu__item-icon', { src: 'images/import-account.svg' }),
-      text: 'Import Account',
->>>>>>> 9762a730
     }),
     h(Divider),
     h(Item, {
       onClick: showInfoPage,
-<<<<<<< HEAD
       icon: h('img', { src: 'images/mm-info-icon.svg' }),
       text: t('infoHelp'),
     }),
@@ -110,15 +99,13 @@
       onClick: showConfigPage,
       icon: h('img', { src: 'images/settings.svg' }),
       text: t('settings'),
-=======
       icon: h('img.account-menu__item-icon', { src: 'images/mm-info-icon.svg' }),
-      text: 'Info & Help',
+      text: t('infoHelp'),
     }),
     h(Item, {
       onClick: showConfigPage,
       icon: h('img.account-menu__item-icon', { src: 'images/settings.svg' }),
-      text: 'Settings',
->>>>>>> 9762a730
+      text: t('settings'),
     }),
   ])
 }

--- conflicted
+++ resolved
@@ -110,13 +110,8 @@
   const isUnapproved = transactionStatus === 'unapproved'
 
   if (isUnapproved) {
-<<<<<<< HEAD
     opts.onClick = () => showConfTxPage({id: transactionId})
-    opts.transactionStatus = 'Not Started'
-=======
-    opts.onClick = () => showConfTxPage({id: transActionId})
     opts.transactionStatus = t('Not Started')
->>>>>>> 5fbfb0b6
   } else if (transactionHash) {
     opts.onClick = () => this.view(transactionHash, transactionNetworkId)
   }

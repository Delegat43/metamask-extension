import React, { useEffect, useRef } from 'react';
import PropTypes from 'prop-types';
import classnames from 'classnames';
import { useDispatch, useSelector } from 'react-redux';
import { useHistory } from 'react-router-dom';
import { useI18nContext } from '../../../../hooks/useI18nContext';
import {
  NETWORK_TYPE_RPC,
  CHAIN_ID_TO_NETWORK_IMAGE_URL_MAP,
} from '../../../../../shared/constants/network';
import LockIcon from '../../../../components/ui/lock-icon';
import IconCheck from '../../../../components/ui/icon/icon-check';
import { NETWORKS_FORM_ROUTE } from '../../../../helpers/constants/routes';
import { setSelectedSettingsRpcUrl } from '../../../../store/actions';
import { getEnvironmentType } from '../../../../../app/scripts/lib/util';
import { ENVIRONMENT_TYPE_FULLSCREEN } from '../../../../../shared/constants/app';
import { getProvider } from '../../../../selectors';
import Identicon from '../../../../components/ui/identicon';
import UrlIcon from '../../../../components/ui/url-icon';

import { handleHooksSettingsRefs } from '../../../../helpers/utils/settings-search';

<<<<<<< HEAD
const NetworksListItem = ({ network, networkIsSelected, selectedRpcUrl }) => {
=======
const NetworksListItem = ({
  network,
  networkIsSelected,
  selectedRpcUrl,
  networkIndex,
  setSearchQuery,
  setSearchedNetworks,
}) => {
>>>>>>> d6df3700
  const t = useI18nContext();
  const history = useHistory();
  const dispatch = useDispatch();
  const environmentType = getEnvironmentType();
  const isFullScreen = environmentType === ENVIRONMENT_TYPE_FULLSCREEN;
  const provider = useSelector(getProvider);
  const {
    label,
    labelKey,
    rpcUrl,
    providerType: currentProviderType,
  } = network;

  const listItemNetworkIsSelected = selectedRpcUrl && selectedRpcUrl === rpcUrl;
  const listItemUrlIsProviderUrl = rpcUrl === provider.rpcUrl;
  const listItemTypeIsProviderNonRpcType =
    provider.type !== NETWORK_TYPE_RPC && currentProviderType === provider.type;
  const listItemNetworkIsCurrentProvider =
    !networkIsSelected &&
    (listItemUrlIsProviderUrl || listItemTypeIsProviderNonRpcType);
  const displayNetworkListItemAsSelected =
    listItemNetworkIsSelected || listItemNetworkIsCurrentProvider;
  const isCurrentRpcTarget =
    listItemUrlIsProviderUrl || listItemTypeIsProviderNonRpcType;

  const settingsRefs = useRef();

  useEffect(() => {
    handleHooksSettingsRefs(t, t('networks'), settingsRefs);
  }, [settingsRefs, t]);

  return (
    <div
      ref={settingsRefs}
      key={`settings-network-list-item:${rpcUrl}`}
      className="networks-tab__networks-list-item"
      onClick={() => {
        setSearchQuery('');
        setSearchedNetworks([]);
        dispatch(setSelectedSettingsRpcUrl(rpcUrl));
        if (!isFullScreen) {
          history.push(NETWORKS_FORM_ROUTE);
        }
      }}
    >
      {isCurrentRpcTarget ? (
        <IconCheck color="var(--color-success-default)" />
      ) : (
        <div className="networks-tab__content__check-icon__transparent">✓</div>
      )}
      {network.chainId in CHAIN_ID_TO_NETWORK_IMAGE_URL_MAP ? (
        <Identicon
          className="networks-tab__content__custom-image"
          diameter={24}
          image={CHAIN_ID_TO_NETWORK_IMAGE_URL_MAP[network.chainId]}
          imageBorder
        />
      ) : (
        !network.isATestNetwork && (
          <UrlIcon
            className="networks-tab__content__icon-with-fallback"
            fallbackClassName="networks-tab__content__icon-with-fallback"
            name={label}
          />
        )
      )}
      {network.isATestNetwork && (
        <UrlIcon
          name={label || labelKey}
          fallbackClassName={classnames(
            'networks-tab__content__icon-with-fallback',
            {
              [`networks-tab__content__icon-with-fallback--color-${labelKey}`]: true,
            },
          )}
        />
      )}
      <div
        className={classnames('networks-tab__networks-list-name', {
          'networks-tab__networks-list-name--selected': displayNetworkListItemAsSelected,
          'networks-tab__networks-list-name--disabled':
            currentProviderType !== NETWORK_TYPE_RPC &&
            !displayNetworkListItemAsSelected,
        })}
      >
        {label || t(labelKey)}
        {currentProviderType !== NETWORK_TYPE_RPC && (
          <LockIcon width="14px" height="17px" fill="var(--color-icon-muted)" />
        )}
      </div>
    </div>
  );
};

NetworksListItem.propTypes = {
  network: PropTypes.object.isRequired,
  networkIsSelected: PropTypes.bool,
  selectedRpcUrl: PropTypes.string,
<<<<<<< HEAD
=======
  networkIndex: PropTypes.number,
  setSearchQuery: PropTypes.func,
  setSearchedNetworks: PropTypes.func,
>>>>>>> d6df3700
};

export default NetworksListItem;<|MERGE_RESOLUTION|>--- conflicted
+++ resolved
@@ -18,20 +18,15 @@
 import Identicon from '../../../../components/ui/identicon';
 import UrlIcon from '../../../../components/ui/url-icon';
 
-import { handleHooksSettingsRefs } from '../../../../helpers/utils/settings-search';
+import { handleSettingsRefs } from '../../../../helpers/utils/settings-search';
 
-<<<<<<< HEAD
-const NetworksListItem = ({ network, networkIsSelected, selectedRpcUrl }) => {
-=======
 const NetworksListItem = ({
   network,
   networkIsSelected,
   selectedRpcUrl,
-  networkIndex,
   setSearchQuery,
   setSearchedNetworks,
 }) => {
->>>>>>> d6df3700
   const t = useI18nContext();
   const history = useHistory();
   const dispatch = useDispatch();
@@ -60,7 +55,7 @@
   const settingsRefs = useRef();
 
   useEffect(() => {
-    handleHooksSettingsRefs(t, t('networks'), settingsRefs);
+    handleSettingsRefs('networks', settingsRefs);
   }, [settingsRefs, t]);
 
   return (
@@ -130,12 +125,8 @@
   network: PropTypes.object.isRequired,
   networkIsSelected: PropTypes.bool,
   selectedRpcUrl: PropTypes.string,
-<<<<<<< HEAD
-=======
-  networkIndex: PropTypes.number,
   setSearchQuery: PropTypes.func,
   setSearchedNetworks: PropTypes.func,
->>>>>>> d6df3700
 };
 
 export default NetworksListItem;
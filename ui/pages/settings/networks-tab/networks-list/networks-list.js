--- conflicted
+++ resolved
@@ -37,9 +37,6 @@
           networkIsSelected && !networkDefaultedToProvider,
       })}
     >
-<<<<<<< HEAD
-      {networksToRender.map((network, _) => (
-=======
       <CustomContentSearch
         onSearch={({
           searchQuery: newSearchQuery = '',
@@ -56,13 +53,12 @@
         networksList={networksToRender}
         searchQueryInput={searchQuery}
       />
-      {searchedNetworksToRenderThatAreNotTestNetworks.map((network, index) => (
+      {searchedNetworksToRenderThatAreNotTestNetworks.map((network, _) => (
         <NetworksListItem
           key={`settings-network-list:${network.rpcUrl}`}
           network={network}
           networkIsSelected={networkIsSelected}
           selectedRpcUrl={selectedRpcUrl}
-          networkIndex={index}
           setSearchQuery={setSearchQuery}
           setSearchedNetworks={setSearchedNetworks}
         />
@@ -77,19 +73,14 @@
           {t('testNetworks')}
         </Typography>
       )}
-      {searchedNetworksToRenderThatAreTestNetworks.map((network, index) => (
->>>>>>> d6df3700
+      {searchedNetworksToRenderThatAreTestNetworks.map((network, _) => (
         <NetworksListItem
           key={`settings-network-list:${network.rpcUrl}`}
           network={network}
           networkIsSelected={networkIsSelected}
           selectedRpcUrl={selectedRpcUrl}
-<<<<<<< HEAD
-=======
-          networkIndex={index}
           setSearchQuery={setSearchQuery}
           setSearchedNetworks={setSearchedNetworks}
->>>>>>> d6df3700
         />
       ))}
     </div>

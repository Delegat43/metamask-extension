import { useCallback, useEffect, useState } from 'react';
import { useSelector } from 'react-redux';

import {
  CUSTOM_GAS_ESTIMATE,
  GAS_RECOMMENDATIONS,
  EDIT_GAS_MODES,
<<<<<<< HEAD
} from '../../../shared/constants/gas';
import { GAS_FORM_ERRORS } from '../../helpers/constants/gas';
import { areDappSuggestedAndTxParamGasFeesTheSame } from '../../helpers/utils/confirm-tx.util';
=======
  PRIORITY_LEVELS,
} from '../../../shared/constants/gas';
import { GAS_FORM_ERRORS } from '../../helpers/constants/gas';
>>>>>>> 39d5afb3
import {
  checkNetworkAndAccountSupports1559,
  getAdvancedInlineGasShown,
} from '../../selectors';
import { hexToDecimal } from '../../helpers/utils/conversions.util';
import { isLegacyTransaction } from '../../helpers/utils/transactions.util';
import { useGasFeeEstimates } from '../useGasFeeEstimates';

import { useGasFeeErrors } from './useGasFeeErrors';
import { useGasPriceInput } from './useGasPriceInput';
import { useMaxFeePerGasInput } from './useMaxFeePerGasInput';
import { useMaxPriorityFeePerGasInput } from './useMaxPriorityFeePerGasInput';
import { useGasEstimates } from './useGasEstimates';
import { useTransactionFunctions } from './useTransactionFunctions';

// eslint-disable-next-line prefer-destructuring
const EIP_1559_V2 = process.env.EIP_1559_V2;

/**
 * @typedef {Object} GasFeeInputReturnType
 * @property {DecGweiString} [maxFeePerGas] - the maxFeePerGas input value.
 * @property {string} [maxFeePerGasFiat] - the maxFeePerGas converted to the
 *  user's preferred currency.
 * @property {(DecGweiString) => void} setMaxFeePerGas - state setter method to
 *  update the maxFeePerGas.
 * @property {DecGweiString} [maxPriorityFeePerGas] - the maxPriorityFeePerGas
 *  input value.
 * @property {string} [maxPriorityFeePerGasFiat] - the maxPriorityFeePerGas
 *  converted to the user's preferred currency.
 * @property {(DecGweiString) => void} setMaxPriorityFeePerGas - state setter
 *  method to update the maxPriorityFeePerGas.
 * @property {DecGweiString} [gasPrice] - the gasPrice input value.
 * @property {(DecGweiString) => void} setGasPrice - state setter method to
 *  update the gasPrice.
 * @property {DecGweiString} gasLimit - the gasLimit input value.
 * @property {(DecGweiString) => void} setGasLimit - state setter method to
 *  update the gasLimit.
 * @property {EstimateLevel} [estimateToUse] - the estimate level currently
 *  selected. This will be null if the user has ejected from using the
 *  estimates.
 * @property {([EstimateLevel]) => void} setEstimateToUse - Setter method for
 *  choosing which EstimateLevel to use.
 * @property {string} [estimatedMinimumFiat] - The amount estimated to be paid
 *  based on current network conditions. Expressed in user's preferred
 *  currency.
 * @property {string} [estimatedMaximumFiat] - the maximum amount estimated to be
 *  paid if current network transaction volume increases. Expressed in user's
 *  preferred currency.
 * @property {string} [estimatedMaximumNative] - the maximum amount estimated to
 *  be paid if the current network transaction volume increases. Expressed in
 *  the network's native currency.
 */

/**
 * Uses gasFeeEstimates and state to keep track of user gas fee inputs.
 * Will update the gas fee state when estimates update if the user has not yet
 * modified the fields.
 * @param {EstimateLevel} defaultEstimateToUse - which estimate
 *  level to default the 'estimateToUse' state variable to.
 * @returns {GasFeeInputReturnType & import(
 *  './useGasFeeEstimates'
 * ).GasEstimates} - gas fee input state and the GasFeeEstimates object
 */
export function useGasFeeInputs(
  defaultEstimateToUse = GAS_RECOMMENDATIONS.MEDIUM,
  transaction,
  minimumGasLimit = '0x5208',
  editGasMode = EDIT_GAS_MODES.MODIFY_IN_PLACE,
) {
<<<<<<< HEAD
=======
  // eslint-disable-next-line prefer-destructuring
  const EIP_1559_V2_ENABLED =
    process.env.EIP_1559_V2 === true || process.env.EIP_1559_V2 === 'true';

>>>>>>> 39d5afb3
  const supportsEIP1559 =
    useSelector(checkNetworkAndAccountSupports1559) &&
    !isLegacyTransaction(transaction?.txParams);

  // We need the gas estimates from the GasFeeController in the background.
  // Calling this hooks initiates polling for new gas estimates and returns the
  // current estimate.
  const {
    gasEstimateType,
    gasFeeEstimates,
    isGasEstimatesLoading,
    estimatedGasFeeTimeBounds,
  } = useGasFeeEstimates();

  const userPrefersAdvancedGas = useSelector(getAdvancedInlineGasShown);

  const [estimateToUse, setInternalEstimateToUse] = useState(() => {
    if (
      userPrefersAdvancedGas &&
      transaction?.txParams?.maxPriorityFeePerGas &&
      transaction?.txParams?.maxFeePerGas
    )
      return null;
    if (transaction) return transaction?.userFeeLevel || null;
    return defaultEstimateToUse;
  });

<<<<<<< HEAD
  const [
    isUsingDappSuggestedGasFees,
    setIsUsingDappSuggestedGasFees,
  ] = useState(() =>
    Boolean(areDappSuggestedAndTxParamGasFeesTheSame(transaction)),
  );

  const [gasLimit, setGasLimit] = useState(
=======
  const [estimateUsed, setEstimateUsed] = useState(() => {
    if (estimateToUse) {
      return estimateToUse;
    }
    return PRIORITY_LEVELS.CUSTOM;
  });

  /**
   * In EIP-1559 V2 designs change to gas estimate is always updated to transaction
   * Thus callback setEstimateToUse can be deprecate in favour of this useEffect
   * so that transaction is source of truth whenever possible.
   */
  useEffect(() => {
    if (EIP_1559_V2 && transaction?.userFeeLevel) {
      setEstimateUsed(transaction?.userFeeLevel);
      setInternalEstimateToUse(transaction?.userFeeLevel);
    }
  }, [
    setEstimateUsed,
    setInternalEstimateToUse,
    transaction,
    userPrefersAdvancedGas,
  ]);

  const [gasLimit, setGasLimit] = useState(() =>
>>>>>>> 39d5afb3
    Number(hexToDecimal(transaction?.txParams?.gas ?? '0x0')),
  );

  const {
    gasPrice,
    setGasPrice,
    setGasPriceHasBeenManuallySet,
  } = useGasPriceInput({
    estimateToUse,
    gasEstimateType,
    gasFeeEstimates,
    transaction,
  });

  const {
    maxFeePerGas,
    maxFeePerGasFiat,
    setMaxFeePerGas,
  } = useMaxFeePerGasInput({
    EIP_1559_V2,
    estimateToUse,
    gasEstimateType,
    gasFeeEstimates,
    gasLimit,
    gasPrice,
    transaction,
  });

  const {
    maxPriorityFeePerGas,
    maxPriorityFeePerGasFiat,
    setMaxPriorityFeePerGas,
  } = useMaxPriorityFeePerGasInput({
    EIP_1559_V2,
    estimateToUse,
    gasEstimateType,
    gasFeeEstimates,
    gasLimit,
    transaction,
  });

  const {
    estimatedBaseFee,
    estimatedMaximumFiat,
    estimatedMinimumFiat,
    estimatedMaximumNative,
    estimatedMinimumNative,
    minimumCostInHexWei,
  } = useGasEstimates({
    editGasMode,
    gasEstimateType,
    gasFeeEstimates,
    gasLimit,
    gasPrice,
    maxFeePerGas,
    maxPriorityFeePerGas,
    minimumGasLimit,
    transaction,
  });

  const {
    balanceError,
    estimatesUnavailableWarning,
    gasErrors,
    gasWarnings,
    hasGasErrors,
    hasSimulationError,
  } = useGasFeeErrors({
    gasEstimateType,
    gasFeeEstimates,
    isGasEstimatesLoading,
    gasLimit,
    gasPrice,
    maxPriorityFeePerGas,
    maxFeePerGas,
    minimumCostInHexWei,
    minimumGasLimit,
    transaction,
  });

  const handleGasLimitOutOfBoundError = useCallback(() => {
    if (gasErrors.gasLimit === GAS_FORM_ERRORS.GAS_LIMIT_OUT_OF_BOUNDS) {
      const transactionGasLimitDec = hexToDecimal(transaction?.txParams?.gas);
      const minimumGasLimitDec = hexToDecimal(minimumGasLimit);
      setGasLimit(
        transactionGasLimitDec > minimumGasLimitDec
          ? transactionGasLimitDec
          : minimumGasLimitDec,
      );
    }
  }, [minimumGasLimit, gasErrors.gasLimit, transaction]);

  const {
    updateTransaction,
    updateTransactionUsingGasFeeEstimates,
  } = useTransactionFunctions({
    defaultEstimateToUse,
    gasFeeEstimates,
    gasLimit,
    transaction,
  });

  // When a user selects an estimate level, it will wipe out what they have
  // previously put in the inputs. This returns the inputs to the estimated
  // values at the level specified.
  const setEstimateToUse = useCallback(
    (estimateLevel) => {
      setInternalEstimateToUse(estimateLevel);
      handleGasLimitOutOfBoundError();
      setMaxFeePerGas(null);
      setMaxPriorityFeePerGas(null);
      setGasPrice(null);
      setGasPriceHasBeenManuallySet(false);
<<<<<<< HEAD
      setIsUsingDappSuggestedGasFees(false);
=======
      setEstimateUsed(estimateLevel);
>>>>>>> 39d5afb3
    },
    [
      setInternalEstimateToUse,
      handleGasLimitOutOfBoundError,
      setMaxFeePerGas,
      setMaxPriorityFeePerGas,
      setGasPrice,
      setGasPriceHasBeenManuallySet,
<<<<<<< HEAD
      setIsUsingDappSuggestedGasFees,
=======
      setEstimateUsed,
>>>>>>> 39d5afb3
    ],
  );

  const onManualChange = useCallback(() => {
    setInternalEstimateToUse(CUSTOM_GAS_ESTIMATE);
    handleGasLimitOutOfBoundError();
    // Restore existing values
    setGasPrice(gasPrice);
    setGasLimit(gasLimit);
    setMaxFeePerGas(maxFeePerGas);
    setMaxPriorityFeePerGas(maxPriorityFeePerGas);
    setGasPriceHasBeenManuallySet(true);
    setEstimateUsed('custom');
  }, [
    setInternalEstimateToUse,
    handleGasLimitOutOfBoundError,
    setGasPrice,
    gasPrice,
    setGasLimit,
    gasLimit,
    setMaxFeePerGas,
    maxFeePerGas,
    setMaxPriorityFeePerGas,
    maxPriorityFeePerGas,
    setGasPriceHasBeenManuallySet,
  ]);

  return {
    transaction,
    maxFeePerGas,
    maxFeePerGasFiat,
    setMaxFeePerGas,
    maxPriorityFeePerGas,
    maxPriorityFeePerGasFiat,
    setMaxPriorityFeePerGas,
    gasPrice,
    setGasPrice,
    gasLimit,
    setGasLimit,
    estimateToUse,
    setEstimateToUse,
    estimatedMinimumFiat,
    estimatedMaximumFiat,
    estimatedMaximumNative,
    estimatedMinimumNative,
    isGasEstimatesLoading,
<<<<<<< HEAD
    isUsingDappSuggestedGasFees,
=======
    estimateUsed,
>>>>>>> 39d5afb3
    gasFeeEstimates,
    gasEstimateType,
    estimatedGasFeeTimeBounds,
    onManualChange,
    estimatedBaseFee,
    // error and warnings
    balanceError,
    estimatesUnavailableWarning,
    gasErrors,
    gasWarnings,
    hasGasErrors,
<<<<<<< HEAD
    supportsEIP1559,
=======
    hasSimulationError,
    supportsEIP1559,
    supportsEIP1559V2: supportsEIP1559 && EIP_1559_V2_ENABLED,
    updateTransaction,
    updateTransactionUsingGasFeeEstimates,
>>>>>>> 39d5afb3
  };
}

/**
 * In EIP_1559_V2 implementation as used by useGasfeeInputContext() the use of this hook is evolved.
 * It is no longer used to keep transient state of advance gas fee inputs.
 * Transient state of inputs is maintained locally in /ui/components/app/advance-gas-fee-popover component.
 *
 * This hook is used now as source of shared data about transaction, it shares details of gas fee in transaction,
 * estimate used, is EIP-1559 supported and other details. It also  have methods to update transaction.
 *
 * Transaction is used as single source of truth and as transaction is updated the fields shared by hook are
 * also updated using useEffect hook.
 *
 * It will be useful to plan a task to create a new hook of this shared information from this hook.
 * Methods like setEstimateToUse, onManualChange are deprecated in context of EIP_1559_V2 implementation.
 */<|MERGE_RESOLUTION|>--- conflicted
+++ resolved
@@ -5,15 +5,9 @@
   CUSTOM_GAS_ESTIMATE,
   GAS_RECOMMENDATIONS,
   EDIT_GAS_MODES,
-<<<<<<< HEAD
-} from '../../../shared/constants/gas';
-import { GAS_FORM_ERRORS } from '../../helpers/constants/gas';
-import { areDappSuggestedAndTxParamGasFeesTheSame } from '../../helpers/utils/confirm-tx.util';
-=======
   PRIORITY_LEVELS,
 } from '../../../shared/constants/gas';
 import { GAS_FORM_ERRORS } from '../../helpers/constants/gas';
->>>>>>> 39d5afb3
 import {
   checkNetworkAndAccountSupports1559,
   getAdvancedInlineGasShown,
@@ -83,13 +77,10 @@
   minimumGasLimit = '0x5208',
   editGasMode = EDIT_GAS_MODES.MODIFY_IN_PLACE,
 ) {
-<<<<<<< HEAD
-=======
   // eslint-disable-next-line prefer-destructuring
   const EIP_1559_V2_ENABLED =
     process.env.EIP_1559_V2 === true || process.env.EIP_1559_V2 === 'true';
 
->>>>>>> 39d5afb3
   const supportsEIP1559 =
     useSelector(checkNetworkAndAccountSupports1559) &&
     !isLegacyTransaction(transaction?.txParams);
@@ -117,16 +108,6 @@
     return defaultEstimateToUse;
   });
 
-<<<<<<< HEAD
-  const [
-    isUsingDappSuggestedGasFees,
-    setIsUsingDappSuggestedGasFees,
-  ] = useState(() =>
-    Boolean(areDappSuggestedAndTxParamGasFeesTheSame(transaction)),
-  );
-
-  const [gasLimit, setGasLimit] = useState(
-=======
   const [estimateUsed, setEstimateUsed] = useState(() => {
     if (estimateToUse) {
       return estimateToUse;
@@ -152,7 +133,6 @@
   ]);
 
   const [gasLimit, setGasLimit] = useState(() =>
->>>>>>> 39d5afb3
     Number(hexToDecimal(transaction?.txParams?.gas ?? '0x0')),
   );
 
@@ -266,11 +246,7 @@
       setMaxPriorityFeePerGas(null);
       setGasPrice(null);
       setGasPriceHasBeenManuallySet(false);
-<<<<<<< HEAD
-      setIsUsingDappSuggestedGasFees(false);
-=======
       setEstimateUsed(estimateLevel);
->>>>>>> 39d5afb3
     },
     [
       setInternalEstimateToUse,
@@ -279,11 +255,7 @@
       setMaxPriorityFeePerGas,
       setGasPrice,
       setGasPriceHasBeenManuallySet,
-<<<<<<< HEAD
-      setIsUsingDappSuggestedGasFees,
-=======
       setEstimateUsed,
->>>>>>> 39d5afb3
     ],
   );
 
@@ -330,11 +302,7 @@
     estimatedMaximumNative,
     estimatedMinimumNative,
     isGasEstimatesLoading,
-<<<<<<< HEAD
-    isUsingDappSuggestedGasFees,
-=======
     estimateUsed,
->>>>>>> 39d5afb3
     gasFeeEstimates,
     gasEstimateType,
     estimatedGasFeeTimeBounds,
@@ -346,15 +314,11 @@
     gasErrors,
     gasWarnings,
     hasGasErrors,
-<<<<<<< HEAD
-    supportsEIP1559,
-=======
     hasSimulationError,
     supportsEIP1559,
     supportsEIP1559V2: supportsEIP1559 && EIP_1559_V2_ENABLED,
     updateTransaction,
     updateTransactionUsingGasFeeEstimates,
->>>>>>> 39d5afb3
   };
 }
 

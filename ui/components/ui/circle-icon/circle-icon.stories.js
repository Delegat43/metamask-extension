import React from 'react';
import README from './README.mdx';
import CircleIcon from './circle-icon.component';

export default {
<<<<<<< HEAD
  title: 'Components/UI/Circle Icon',
=======
  title: 'Components/UI/CircleIcon',
>>>>>>> 69e27c8a
  id: __filename,
  component: CircleIcon,
  parameters: {
    docs: {
      page: README,
    },
  },
  argTypes: {
    size: { control: 'text' },
    circleClass: { control: 'text' },
    iconSource: { control: 'text' },
    iconSize: { control: 'text' },
  },
};

export const DefaultStory = (args) => (
  <CircleIcon
    border="1px solid"
    borderColor="black"
    background="white"
    iconSize={args.iconSize}
    iconSource={args.iconSource}
  />
);

DefaultStory.storyName = 'Default';

DefaultStory.args = {
  iconSize: '42px',
  iconSource: 'images/eth_logo.svg',
};<|MERGE_RESOLUTION|>--- conflicted
+++ resolved
@@ -3,11 +3,7 @@
 import CircleIcon from './circle-icon.component';
 
 export default {
-<<<<<<< HEAD
-  title: 'Components/UI/Circle Icon',
-=======
   title: 'Components/UI/CircleIcon',
->>>>>>> 69e27c8a
   id: __filename,
   component: CircleIcon,
   parameters: {

.confirm-page-container-summary {
  padding: 16px 24px;
  background-color: var(--color-background-alternative);
  box-sizing: border-box;
  display: flex;
  flex-direction: column;
  justify-content: space-evenly;

  &__origin,
  &__action-row {
    padding-bottom: 8px;
  }

  &__origin {
    @include H6;
  }

  &__action-row {
    display: flex;
    justify-content: space-between;
  }

  &__action {
    @include H7;

<<<<<<< HEAD
    color: var(--oslo-gray);
=======
    color: var(--color-text-muted);
>>>>>>> 53006d4c
    padding: 3px 8px;
    border: 1px solid var(--color-border-default);
    border-radius: 4px;
    display: inline-flex;
    align-items: center;

    &__name {
      text-transform: uppercase;
    }

    .info-tooltip {
      margin-inline-start: 4px;

      &__tooltip-container {
        margin-bottom: -3px;
      }
    }

    &__contract-address {
      margin-inline-end: 4px;
    }

    &__contract-address-btn {
      background: none;
      border: none;
      padding: 0;
      margin-inline-end: 4px;
<<<<<<< HEAD
      color: var(--primary-1);
=======
      color: var(--color-primary-default);
>>>>>>> 53006d4c
    }
  }

  &__nonce {
    color: var(--color-text-alternative);
  }

  &__title {
    display: flex;
    align-items: center;
  }

  &__icon {
    flex: 0 0 auto;
    margin-right: 8px;
  }

  &__title-text {
    @include H1;

    white-space: nowrap;
    overflow: hidden;
    text-overflow: ellipsis;
  }

  &__title-text-long {
    @include H3;

    white-space: nowrap;
    overflow: hidden;
    text-overflow: ellipsis;
  }

  &__subtitle {
    @include H5;

    color: var(--color-text-alternative);
    white-space: nowrap;
    overflow: hidden;
    text-overflow: ellipsis;
  }

  &--border {
    border-bottom: 1px solid var(--color-border-muted);
  }
}<|MERGE_RESOLUTION|>--- conflicted
+++ resolved
@@ -23,11 +23,7 @@
   &__action {
     @include H7;
 
-<<<<<<< HEAD
-    color: var(--oslo-gray);
-=======
     color: var(--color-text-muted);
->>>>>>> 53006d4c
     padding: 3px 8px;
     border: 1px solid var(--color-border-default);
     border-radius: 4px;
@@ -55,11 +51,7 @@
       border: none;
       padding: 0;
       margin-inline-end: 4px;
-<<<<<<< HEAD
-      color: var(--primary-1);
-=======
       color: var(--color-primary-default);
->>>>>>> 53006d4c
     }
   }
 

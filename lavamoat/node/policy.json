{
  "resources": {
    "@babel/code-frame": {
      "globals": {
        "console.warn": true,
        "process.emitWarning": true
      },
      "packages": {
        "@babel/highlight": true
      }
    },
    "@babel/core": {
      "builtin": {
        "fs": true,
        "path": true,
        "url": true
      },
      "globals": {
        "console.log": true,
        "process.cwd": true,
        "process.env.BABEL_ENV": true,
        "process.env.BABEL_SHOW_CONFIG_FOR": true,
        "process.env.NODE_ENV": true
      },
      "packages": {
        "@babel/code-frame": true,
        "@babel/generator": true,
        "@babel/helper-module-transforms": true,
        "@babel/helpers": true,
        "@babel/parser": true,
        "@babel/template": true,
        "@babel/traverse": true,
        "@babel/types": true,
        "convert-source-map": true,
        "debug": true,
        "gensync": true,
        "json5": true,
        "lodash": true,
        "resolve": true,
        "semver": true,
        "source-map": true
      }
    },
    "@babel/generator": {
      "globals": {
        "console.error": true
      },
      "packages": {
        "@babel/types": true,
        "jsesc": true,
        "source-map": true
      }
    },
    "@babel/helper-annotate-as-pure": {
      "packages": {
        "@babel/types": true
      }
    },
    "@babel/helper-builder-binary-assignment-operator-visitor": {
      "packages": {
        "@babel/helper-explode-assignable-expression": true,
        "@babel/types": true
      }
    },
    "@babel/helper-builder-react-jsx": {
      "packages": {
        "@babel/helper-annotate-as-pure": true,
        "@babel/types": true
      }
    },
    "@babel/helper-builder-react-jsx-experimental": {
      "packages": {
        "@babel/helper-annotate-as-pure": true,
        "@babel/helper-module-imports": true,
        "@babel/types": true
      }
    },
    "@babel/helper-compilation-targets": {
      "globals": {
        "console.log": true,
        "process.versions.node": true
      },
      "packages": {
        "@babel/compat-data": true,
        "@babel/helper-validator-option": true,
        "browserslist": true,
        "semver": true
      }
    },
    "@babel/helper-create-class-features-plugin": {
      "globals": {
        "console.warn": true
      },
      "packages": {
        "@babel/core": true,
        "@babel/helper-function-name": true,
        "@babel/helper-member-expression-to-functions": true,
        "@babel/helper-optimise-call-expression": true,
        "@babel/helper-replace-supers": true,
        "@babel/helper-split-export-declaration": true
      }
    },
    "@babel/helper-create-regexp-features-plugin": {
      "packages": {
        "@babel/core": true,
        "@babel/helper-annotate-as-pure": true,
        "regexpu-core": true
      }
    },
    "@babel/helper-define-map": {
      "packages": {
        "@babel/helper-function-name": true,
        "@babel/types": true,
        "lodash": true
      }
    },
    "@babel/helper-explode-assignable-expression": {
      "packages": {
        "@babel/types": true
      }
    },
    "@babel/helper-function-name": {
      "packages": {
        "@babel/helper-get-function-arity": true,
        "@babel/template": true,
        "@babel/types": true
      }
    },
    "@babel/helper-get-function-arity": {
      "packages": {
        "@babel/types": true
      }
    },
    "@babel/helper-hoist-variables": {
      "packages": {
        "@babel/types": true
      }
    },
    "@babel/helper-member-expression-to-functions": {
      "packages": {
        "@babel/types": true
      }
    },
    "@babel/helper-module-imports": {
      "builtin": {
        "assert": true
      },
      "packages": {
        "@babel/types": true
      }
    },
    "@babel/helper-module-transforms": {
      "builtin": {
        "assert": true,
        "path.basename": true,
        "path.extname": true
      },
      "packages": {
        "@babel/helper-module-imports": true,
        "@babel/helper-replace-supers": true,
        "@babel/helper-simple-access": true,
        "@babel/helper-split-export-declaration": true,
        "@babel/helper-validator-identifier": true,
        "@babel/template": true,
        "@babel/traverse": true,
        "@babel/types": true,
        "lodash": true
      }
    },
    "@babel/helper-optimise-call-expression": {
      "packages": {
        "@babel/types": true
      }
    },
    "@babel/helper-remap-async-to-generator": {
      "packages": {
        "@babel/helper-annotate-as-pure": true,
        "@babel/helper-wrap-function": true,
        "@babel/types": true
      }
    },
    "@babel/helper-replace-supers": {
      "packages": {
        "@babel/helper-member-expression-to-functions": true,
        "@babel/helper-optimise-call-expression": true,
        "@babel/traverse": true,
        "@babel/types": true
      }
    },
    "@babel/helper-simple-access": {
      "packages": {
        "@babel/types": true
      }
    },
    "@babel/helper-skip-transparent-expression-wrappers": {
      "packages": {
        "@babel/types": true
      }
    },
    "@babel/helper-split-export-declaration": {
      "packages": {
        "@babel/types": true
      }
    },
    "@babel/helper-wrap-function": {
      "packages": {
        "@babel/helper-function-name": true,
        "@babel/template": true,
        "@babel/types": true
      }
    },
    "@babel/helpers": {
      "packages": {
        "@babel/template": true,
        "@babel/traverse": true,
        "@babel/types": true
      }
    },
    "@babel/highlight": {
      "packages": {
        "@babel/helper-validator-identifier": true,
        "chalk": true,
        "js-tokens": true
      }
    },
    "@babel/plugin-proposal-async-generator-functions": {
      "packages": {
        "@babel/core": true,
        "@babel/helper-plugin-utils": true,
        "@babel/helper-remap-async-to-generator": true,
        "@babel/plugin-syntax-async-generators": true
      }
    },
    "@babel/plugin-proposal-class-properties": {
      "packages": {
        "@babel/helper-create-class-features-plugin": true,
        "@babel/helper-plugin-utils": true
      }
    },
    "@babel/plugin-proposal-dynamic-import": {
      "packages": {
        "@babel/helper-plugin-utils": true,
        "@babel/plugin-syntax-dynamic-import": true
      }
    },
    "@babel/plugin-proposal-export-namespace-from": {
      "packages": {
        "@babel/core": true,
        "@babel/helper-plugin-utils": true,
        "@babel/plugin-syntax-export-namespace-from": true
      }
    },
    "@babel/plugin-proposal-json-strings": {
      "packages": {
        "@babel/helper-plugin-utils": true,
        "@babel/plugin-syntax-json-strings": true
      }
    },
    "@babel/plugin-proposal-logical-assignment-operators": {
      "packages": {
        "@babel/core": true,
        "@babel/helper-plugin-utils": true,
        "@babel/plugin-syntax-logical-assignment-operators": true
      }
    },
    "@babel/plugin-proposal-nullish-coalescing-operator": {
      "packages": {
        "@babel/core": true,
        "@babel/helper-plugin-utils": true,
        "@babel/plugin-syntax-nullish-coalescing-operator": true
      }
    },
    "@babel/plugin-proposal-numeric-separator": {
      "packages": {
        "@babel/helper-plugin-utils": true,
        "@babel/plugin-syntax-numeric-separator": true
      }
    },
    "@babel/plugin-proposal-object-rest-spread": {
      "packages": {
        "@babel/core": true,
        "@babel/helper-plugin-utils": true,
        "@babel/plugin-syntax-object-rest-spread": true,
        "@babel/plugin-transform-parameters": true
      }
    },
    "@babel/plugin-proposal-optional-catch-binding": {
      "packages": {
        "@babel/helper-plugin-utils": true,
        "@babel/plugin-syntax-optional-catch-binding": true
      }
    },
    "@babel/plugin-proposal-optional-chaining": {
      "packages": {
        "@babel/core": true,
        "@babel/helper-plugin-utils": true,
        "@babel/helper-skip-transparent-expression-wrappers": true,
        "@babel/plugin-syntax-optional-chaining": true
      }
    },
    "@babel/plugin-proposal-private-methods": {
      "packages": {
        "@babel/helper-create-class-features-plugin": true,
        "@babel/helper-plugin-utils": true
      }
    },
    "@babel/plugin-proposal-unicode-property-regex": {
      "packages": {
        "@babel/helper-create-regexp-features-plugin": true,
        "@babel/helper-plugin-utils": true
      }
    },
    "@babel/plugin-syntax-async-generators": {
      "packages": {
        "@babel/helper-plugin-utils": true
      }
    },
    "@babel/plugin-syntax-class-properties": {
      "packages": {
        "@babel/helper-plugin-utils": true
      }
    },
    "@babel/plugin-syntax-dynamic-import": {
      "packages": {
        "@babel/helper-plugin-utils": true
      }
    },
    "@babel/plugin-syntax-export-namespace-from": {
      "packages": {
        "@babel/helper-plugin-utils": true
      }
    },
    "@babel/plugin-syntax-json-strings": {
      "packages": {
        "@babel/helper-plugin-utils": true
      }
    },
    "@babel/plugin-syntax-jsx": {
      "packages": {
        "@babel/helper-plugin-utils": true
      }
    },
    "@babel/plugin-syntax-logical-assignment-operators": {
      "packages": {
        "@babel/helper-plugin-utils": true
      }
    },
    "@babel/plugin-syntax-nullish-coalescing-operator": {
      "packages": {
        "@babel/helper-plugin-utils": true
      }
    },
    "@babel/plugin-syntax-numeric-separator": {
      "packages": {
        "@babel/helper-plugin-utils": true
      }
    },
    "@babel/plugin-syntax-object-rest-spread": {
      "packages": {
        "@babel/helper-plugin-utils": true
      }
    },
    "@babel/plugin-syntax-optional-catch-binding": {
      "packages": {
        "@babel/helper-plugin-utils": true
      }
    },
    "@babel/plugin-syntax-optional-chaining": {
      "packages": {
        "@babel/helper-plugin-utils": true
      }
    },
    "@babel/plugin-syntax-top-level-await": {
      "packages": {
        "@babel/helper-plugin-utils": true
      }
    },
    "@babel/plugin-transform-arrow-functions": {
      "packages": {
        "@babel/helper-plugin-utils": true
      }
    },
    "@babel/plugin-transform-async-to-generator": {
      "packages": {
        "@babel/core": true,
        "@babel/helper-module-imports": true,
        "@babel/helper-plugin-utils": true,
        "@babel/helper-remap-async-to-generator": true
      }
    },
    "@babel/plugin-transform-block-scoped-functions": {
      "packages": {
        "@babel/core": true,
        "@babel/helper-plugin-utils": true
      }
    },
    "@babel/plugin-transform-block-scoping": {
      "packages": {
        "@babel/core": true,
        "@babel/helper-plugin-utils": true
      }
    },
    "@babel/plugin-transform-classes": {
      "packages": {
        "@babel/core": true,
        "@babel/helper-annotate-as-pure": true,
        "@babel/helper-define-map": true,
        "@babel/helper-function-name": true,
        "@babel/helper-optimise-call-expression": true,
        "@babel/helper-plugin-utils": true,
        "@babel/helper-replace-supers": true,
        "@babel/helper-split-export-declaration": true,
        "globals": true
      }
    },
    "@babel/plugin-transform-computed-properties": {
      "packages": {
        "@babel/core": true,
        "@babel/helper-plugin-utils": true
      }
    },
    "@babel/plugin-transform-destructuring": {
      "packages": {
        "@babel/core": true,
        "@babel/helper-plugin-utils": true
      }
    },
    "@babel/plugin-transform-dotall-regex": {
      "packages": {
        "@babel/helper-create-regexp-features-plugin": true,
        "@babel/helper-plugin-utils": true
      }
    },
    "@babel/plugin-transform-duplicate-keys": {
      "packages": {
        "@babel/core": true,
        "@babel/helper-plugin-utils": true
      }
    },
    "@babel/plugin-transform-exponentiation-operator": {
      "packages": {
        "@babel/core": true,
        "@babel/helper-builder-binary-assignment-operator-visitor": true,
        "@babel/helper-plugin-utils": true
      }
    },
    "@babel/plugin-transform-for-of": {
      "packages": {
        "@babel/core": true,
        "@babel/helper-plugin-utils": true
      }
    },
    "@babel/plugin-transform-function-name": {
      "packages": {
        "@babel/helper-function-name": true,
        "@babel/helper-plugin-utils": true
      }
    },
    "@babel/plugin-transform-literals": {
      "packages": {
        "@babel/helper-plugin-utils": true
      }
    },
    "@babel/plugin-transform-member-expression-literals": {
      "packages": {
        "@babel/core": true,
        "@babel/helper-plugin-utils": true
      }
    },
    "@babel/plugin-transform-modules-amd": {
      "packages": {
        "@babel/core": true,
        "@babel/helper-module-transforms": true,
        "@babel/helper-plugin-utils": true,
        "babel-plugin-dynamic-import-node": true
      }
    },
    "@babel/plugin-transform-modules-commonjs": {
      "packages": {
        "@babel/core": true,
        "@babel/helper-module-transforms": true,
        "@babel/helper-plugin-utils": true,
        "@babel/helper-simple-access": true,
        "babel-plugin-dynamic-import-node": true
      }
    },
    "@babel/plugin-transform-modules-systemjs": {
      "globals": {
        "console.warn": true
      },
      "packages": {
        "@babel/core": true,
        "@babel/helper-hoist-variables": true,
        "@babel/helper-module-transforms": true,
        "@babel/helper-plugin-utils": true,
        "@babel/helper-validator-identifier": true,
        "babel-plugin-dynamic-import-node": true
      }
    },
    "@babel/plugin-transform-modules-umd": {
      "builtin": {
        "path.basename": true,
        "path.extname": true
      },
      "packages": {
        "@babel/core": true,
        "@babel/helper-module-transforms": true,
        "@babel/helper-plugin-utils": true
      }
    },
    "@babel/plugin-transform-named-capturing-groups-regex": {
      "packages": {
        "@babel/helper-create-regexp-features-plugin": true
      }
    },
    "@babel/plugin-transform-new-target": {
      "packages": {
        "@babel/core": true,
        "@babel/helper-plugin-utils": true
      }
    },
    "@babel/plugin-transform-object-super": {
      "packages": {
        "@babel/core": true,
        "@babel/helper-plugin-utils": true,
        "@babel/helper-replace-supers": true
      }
    },
    "@babel/plugin-transform-parameters": {
      "packages": {
        "@babel/core": true,
        "@babel/helper-plugin-utils": true
      }
    },
    "@babel/plugin-transform-property-literals": {
      "packages": {
        "@babel/core": true,
        "@babel/helper-plugin-utils": true
      }
    },
    "@babel/plugin-transform-react-display-name": {
      "builtin": {
        "path": true
      },
      "packages": {
        "@babel/core": true,
        "@babel/helper-plugin-utils": true
      }
    },
    "@babel/plugin-transform-react-jsx": {
      "packages": {
        "@babel/core": true,
        "@babel/helper-builder-react-jsx": true,
        "@babel/helper-builder-react-jsx-experimental": true,
        "@babel/helper-plugin-utils": true,
        "@babel/plugin-syntax-jsx": true
      }
    },
    "@babel/plugin-transform-react-jsx-development": {
      "packages": {
        "@babel/core": true,
        "@babel/helper-builder-react-jsx-experimental": true,
        "@babel/helper-plugin-utils": true,
        "@babel/plugin-syntax-jsx": true
      }
    },
    "@babel/plugin-transform-react-jsx-self": {
      "packages": {
        "@babel/core": true,
        "@babel/helper-plugin-utils": true
      }
    },
    "@babel/plugin-transform-react-jsx-source": {
      "packages": {
        "@babel/core": true,
        "@babel/helper-plugin-utils": true
      }
    },
    "@babel/plugin-transform-react-pure-annotations": {
      "packages": {
        "@babel/core": true,
        "@babel/helper-annotate-as-pure": true,
        "@babel/helper-plugin-utils": true
      }
    },
    "@babel/plugin-transform-regenerator": {
      "packages": {
        "regenerator-transform": true
      }
    },
    "@babel/plugin-transform-reserved-words": {
      "packages": {
        "@babel/core": true,
        "@babel/helper-plugin-utils": true
      }
    },
    "@babel/plugin-transform-runtime": {
      "builtin": {
        "path": true
      },
      "packages": {
        "@babel/core": true,
        "@babel/helper-module-imports": true,
        "@babel/helper-plugin-utils": true,
        "resolve": true,
        "semver": true
      }
    },
    "@babel/plugin-transform-shorthand-properties": {
      "packages": {
        "@babel/core": true,
        "@babel/helper-plugin-utils": true
      }
    },
    "@babel/plugin-transform-spread": {
      "packages": {
        "@babel/core": true,
        "@babel/helper-plugin-utils": true,
        "@babel/helper-skip-transparent-expression-wrappers": true
      }
    },
    "@babel/plugin-transform-sticky-regex": {
      "packages": {
        "@babel/core": true,
        "@babel/helper-plugin-utils": true
      }
    },
    "@babel/plugin-transform-template-literals": {
      "packages": {
        "@babel/core": true,
        "@babel/helper-plugin-utils": true
      }
    },
    "@babel/plugin-transform-typeof-symbol": {
      "packages": {
        "@babel/core": true,
        "@babel/helper-plugin-utils": true
      }
    },
    "@babel/plugin-transform-unicode-escapes": {
      "packages": {
        "@babel/core": true,
        "@babel/helper-plugin-utils": true
      }
    },
    "@babel/plugin-transform-unicode-regex": {
      "packages": {
        "@babel/helper-create-regexp-features-plugin": true,
        "@babel/helper-plugin-utils": true
      }
    },
    "@babel/preset-env": {
      "globals": {
        "console.log": true,
        "console.warn": true,
        "process.cwd": true,
        "process.env.BABEL_ENV": true
      },
      "packages": {
        "@babel/compat-data": true,
        "@babel/helper-compilation-targets": true,
        "@babel/helper-module-imports": true,
        "@babel/helper-plugin-utils": true,
        "@babel/helper-validator-option": true,
        "@babel/plugin-proposal-async-generator-functions": true,
        "@babel/plugin-proposal-class-properties": true,
        "@babel/plugin-proposal-dynamic-import": true,
        "@babel/plugin-proposal-export-namespace-from": true,
        "@babel/plugin-proposal-json-strings": true,
        "@babel/plugin-proposal-logical-assignment-operators": true,
        "@babel/plugin-proposal-nullish-coalescing-operator": true,
        "@babel/plugin-proposal-numeric-separator": true,
        "@babel/plugin-proposal-object-rest-spread": true,
        "@babel/plugin-proposal-optional-catch-binding": true,
        "@babel/plugin-proposal-optional-chaining": true,
        "@babel/plugin-proposal-private-methods": true,
        "@babel/plugin-proposal-unicode-property-regex": true,
        "@babel/plugin-syntax-async-generators": true,
        "@babel/plugin-syntax-class-properties": true,
        "@babel/plugin-syntax-dynamic-import": true,
        "@babel/plugin-syntax-export-namespace-from": true,
        "@babel/plugin-syntax-json-strings": true,
        "@babel/plugin-syntax-logical-assignment-operators": true,
        "@babel/plugin-syntax-nullish-coalescing-operator": true,
        "@babel/plugin-syntax-numeric-separator": true,
        "@babel/plugin-syntax-object-rest-spread": true,
        "@babel/plugin-syntax-optional-catch-binding": true,
        "@babel/plugin-syntax-optional-chaining": true,
        "@babel/plugin-syntax-top-level-await": true,
        "@babel/plugin-transform-arrow-functions": true,
        "@babel/plugin-transform-async-to-generator": true,
        "@babel/plugin-transform-block-scoped-functions": true,
        "@babel/plugin-transform-block-scoping": true,
        "@babel/plugin-transform-classes": true,
        "@babel/plugin-transform-computed-properties": true,
        "@babel/plugin-transform-destructuring": true,
        "@babel/plugin-transform-dotall-regex": true,
        "@babel/plugin-transform-duplicate-keys": true,
        "@babel/plugin-transform-exponentiation-operator": true,
        "@babel/plugin-transform-for-of": true,
        "@babel/plugin-transform-function-name": true,
        "@babel/plugin-transform-literals": true,
        "@babel/plugin-transform-member-expression-literals": true,
        "@babel/plugin-transform-modules-amd": true,
        "@babel/plugin-transform-modules-commonjs": true,
        "@babel/plugin-transform-modules-systemjs": true,
        "@babel/plugin-transform-modules-umd": true,
        "@babel/plugin-transform-named-capturing-groups-regex": true,
        "@babel/plugin-transform-new-target": true,
        "@babel/plugin-transform-object-super": true,
        "@babel/plugin-transform-parameters": true,
        "@babel/plugin-transform-property-literals": true,
        "@babel/plugin-transform-regenerator": true,
        "@babel/plugin-transform-reserved-words": true,
        "@babel/plugin-transform-shorthand-properties": true,
        "@babel/plugin-transform-spread": true,
        "@babel/plugin-transform-sticky-regex": true,
        "@babel/plugin-transform-template-literals": true,
        "@babel/plugin-transform-typeof-symbol": true,
        "@babel/plugin-transform-unicode-escapes": true,
        "@babel/plugin-transform-unicode-regex": true,
        "@babel/preset-modules": true,
        "@babel/types": true,
        "core-js-compat": true,
        "semver": true
      }
    },
    "@babel/preset-react": {
      "packages": {
        "@babel/helper-plugin-utils": true,
        "@babel/plugin-transform-react-display-name": true,
        "@babel/plugin-transform-react-jsx": true,
        "@babel/plugin-transform-react-jsx-development": true,
        "@babel/plugin-transform-react-jsx-self": true,
        "@babel/plugin-transform-react-jsx-source": true,
        "@babel/plugin-transform-react-pure-annotations": true
      }
    },
    "@babel/template": {
      "packages": {
        "@babel/code-frame": true,
        "@babel/parser": true,
        "@babel/types": true
      }
    },
    "@babel/traverse": {
      "globals": {
        "console.log": true,
        "console.trace": true,
        "process.env.NODE_ENV": true
      },
      "packages": {
        "@babel/code-frame": true,
        "@babel/generator": true,
        "@babel/helper-function-name": true,
        "@babel/helper-split-export-declaration": true,
        "@babel/parser": true,
        "@babel/types": true,
        "debug": true,
        "globals": true
      }
    },
    "@babel/types": {
      "globals": {
        "console.trace": true,
        "process.env.BABEL_TYPES_8_BREAKING": true
      },
      "packages": {
        "@babel/helper-validator-identifier": true,
        "lodash": true,
        "to-fast-properties": true
      }
    },
    "@choojs/findup": {
      "builtin": {
        "events.EventEmitter": true,
        "fs.access": true,
        "fs.accessSync": true,
        "fs.exists": true,
        "fs.existsSync": true,
        "path.join": true,
        "util.inherits": true
      },
      "globals": {
        "console.log": true
      }
    },
    "@gulp-sourcemaps/identity-map": {
      "packages": {
        "acorn": true,
        "css": true,
        "normalize-path": true,
        "source-map": true,
        "through2": true
      }
    },
    "@gulp-sourcemaps/map-sources": {
      "packages": {
        "normalize-path": true,
        "through2": true
      }
    },
    "@nodelib/fs.scandir": {
      "builtin": {
        "fs.lstat": true,
        "fs.lstatSync": true,
        "fs.readdir": true,
        "fs.readdirSync": true,
        "fs.stat": true,
        "fs.statSync": true,
        "path.sep": true
      },
      "globals": {
        "process.versions.node.split": true
      },
      "packages": {
        "@nodelib/fs.stat": true,
        "run-parallel": true
      }
    },
    "@nodelib/fs.stat": {
      "builtin": {
        "fs.lstat": true,
        "fs.lstatSync": true,
        "fs.stat": true,
        "fs.statSync": true
      }
    },
    "@nodelib/fs.walk": {
      "builtin": {
        "events.EventEmitter": true,
        "path.sep": true,
        "stream.Readable": true
      },
      "globals": {
        "setImmediate": true
      },
      "packages": {
        "@nodelib/fs.scandir": true,
        "fastq": true
      }
    },
    "@stylelint/postcss-css-in-js": {
      "globals": {
        "__dirname": true
      },
      "packages": {
        "@babel/core": true,
        "postcss": true,
        "postcss-syntax": true
      }
    },
    "@stylelint/postcss-markdown": {
      "packages": {
        "postcss-html": true,
        "postcss-syntax": true,
        "remark": true,
        "unist-util-find-all-after": true
      }
    },
    "JSONStream": {
      "globals": {
        "Buffer": true
      },
      "packages": {
        "jsonparse": true,
        "through": true
      }
    },
    "acorn": {
      "globals": {
        "define": true
      }
    },
    "acorn-dynamic-import": {
      "packages": {
        "acorn": true
      }
    },
    "acorn-node": {
      "packages": {
        "acorn": true,
        "acorn-dynamic-import": true,
        "acorn-walk": true,
        "xtend": true
      }
    },
    "acorn-walk": {
      "globals": {
        "define": true
      }
    },
    "ajv": {
      "packages": {
        "fast-deep-equal": true
      }
    },
    "amdefine": {
      "builtin": {
        "path.dirname": true
      },
      "globals": {
        "__filename": true,
        "process.nextTick": true
      }
    },
    "ansi-colors": {
      "packages": {
        "ansi-wrap": true
      }
    },
    "ansi-cyan": {
      "packages": {
        "ansi-wrap": true
      }
    },
    "ansi-gray": {
      "packages": {
        "ansi-wrap": true
      }
    },
    "ansi-red": {
      "packages": {
        "ansi-wrap": true
      }
    },
    "ansi-styles": {
      "packages": {
        "color-convert": true
      }
    },
    "anymatch": {
      "builtin": {
        "path.sep": true
      },
      "packages": {
        "micromatch": true,
        "normalize-path": true,
        "picomatch": true
      }
    },
    "append-buffer": {
      "builtin": {
        "os.EOL": true
      },
      "globals": {
        "Buffer": true
      },
      "packages": {
        "buffer-equal": true
      }
    },
    "are-we-there-yet": {
      "builtin": {
        "events.EventEmitter": true,
        "util.inherits": true
      },
      "packages": {
        "delegates": true,
        "readable-stream": true
      }
    },
    "arr-diff": {
      "packages": {
        "arr-flatten": true,
        "array-slice": true
      }
    },
    "arr-filter": {
      "packages": {
        "make-iterator": true
      }
    },
    "arr-map": {
      "packages": {
        "make-iterator": true
      }
    },
    "array-initial": {
      "packages": {
        "array-slice": true,
        "is-number": true
      }
    },
    "array-last": {
      "packages": {
        "is-number": true
      }
    },
    "array-union": {
      "packages": {
        "array-uniq": true
      }
    },
    "async-done": {
      "builtin": {
        "domain.create": true
      },
      "globals": {
        "process.nextTick": true
      },
      "packages": {
        "end-of-stream": true,
        "once": true,
        "process-nextick-args": true,
        "stream-exhaust": true
      }
    },
    "async-each": {
      "globals": {
        "define": true
      }
    },
    "async-settle": {
      "packages": {
        "async-done": true
      }
    },
    "atob": {
      "globals": {
        "Buffer.from": true
      }
    },
    "autoprefixer": {
      "globals": {
        "console": true,
        "process.cwd": true,
        "process.env.AUTOPREFIXER_GRID": true
      },
      "packages": {
        "browserslist": true,
        "caniuse-lite": true,
        "colorette": true,
        "normalize-range": true,
        "num2fraction": true,
        "postcss": true,
        "postcss-value-parser": true
      }
    },
    "babelify": {
      "builtin": {
        "path.extname": true,
        "path.resolve": true,
        "stream.PassThrough": true,
        "stream.Transform": true,
        "util": true
      },
      "globals": {
        "Buffer.concat": true
      },
      "packages": {
        "@babel/core": true
      }
    },
    "bach": {
      "builtin": {
        "assert.ok": true
      },
      "packages": {
        "arr-filter": true,
        "arr-flatten": true,
        "arr-map": true,
        "array-each": true,
        "array-initial": true,
        "array-last": true,
        "async-done": true,
        "async-settle": true,
        "now-and-later": true
      }
    },
    "base": {
      "builtin": {
        "util.inherits": true
      },
      "packages": {
        "cache-base": true,
        "class-utils": true,
        "component-emitter": true,
        "define-property": true,
        "isobject": true,
        "mixin-deep": true,
        "pascalcase": true
      }
    },
    "bl": {
      "builtin": {
        "util.inherits": true
      },
      "packages": {
        "readable-stream": true,
        "safe-buffer": true
      }
    },
    "body": {
      "builtin": {
        "querystring.parse": true
      },
      "packages": {
        "continuable-cache": true,
        "error": true,
        "raw-body": true,
        "safe-json-parse": true
      }
    },
    "brace-expansion": {
      "packages": {
        "balanced-match": true,
        "concat-map": true
      }
    },
    "braces": {
      "packages": {
        "arr-flatten": true,
        "array-unique": true,
        "expand-range": true,
        "extend-shallow": true,
        "fill-range": true,
        "isobject": true,
        "preserve": true,
        "repeat-element": true,
        "snapdragon": true,
        "snapdragon-node": true,
        "split-string": true,
        "to-regex": true
      }
    },
    "brfs": {
      "builtin": {
        "fs.createReadStream": true,
        "fs.readdir": true,
        "path": true
      },
      "packages": {
        "quote-stream": true,
        "resolve": true,
        "static-module": true,
        "through2": true
      }
    },
    "browser-pack": {
      "builtin": {
        "fs.readFileSync": true,
        "path.join": true,
        "path.relative": true
      },
      "globals": {
        "__dirname": true,
        "process.cwd": true
      },
      "packages": {
        "JSONStream": true,
        "combine-source-map": true,
        "defined": true,
        "safe-buffer": true,
        "through2": true,
        "umd": true
      }
    },
    "browser-resolve": {
      "builtin": {
        "fs.readFile": true,
        "fs.readFileSync": true,
        "path": true
      },
      "globals": {
        "__dirname": true,
        "process.platform": true
      },
      "packages": {
        "resolve": true
      }
    },
    "browserify": {
      "builtin": {
        "events.EventEmitter": true,
        "fs.realpath": true,
        "path.dirname": true,
        "path.join": true,
        "path.relative": true,
        "path.resolve": true,
        "path.sep": true
      },
      "globals": {
        "__dirname": true,
        "process.cwd": true,
        "process.nextTick": true,
        "process.platform": true
      },
      "packages": {
        "browser-pack": true,
        "browser-resolve": true,
        "cached-path-relative": true,
        "concat-stream": true,
        "defined": true,
        "deps-sort": true,
        "has": true,
        "htmlescape": true,
        "inherits": true,
        "insert-module-globals": true,
        "labeled-stream-splicer": true,
        "module-deps": true,
        "read-only-stream": true,
        "resolve": true,
        "shasum": true,
        "syntax-error": true,
        "through2": true,
        "xtend": true
      }
    },
    "browserslist": {
      "builtin": {
        "fs.existsSync": true,
        "fs.readFileSync": true,
        "fs.statSync": true,
        "path.basename": true,
        "path.dirname": true,
        "path.join": true,
        "path.resolve": true
      },
      "globals": {
        "console.warn": true,
        "process.env.BROWSERSLIST": true,
        "process.env.BROWSERSLIST_CONFIG": true,
        "process.env.BROWSERSLIST_DANGEROUS_EXTEND": true,
        "process.env.BROWSERSLIST_DISABLE_CACHE": true,
        "process.env.BROWSERSLIST_ENV": true,
        "process.env.BROWSERSLIST_IGNORE_OLD_DATA": true,
        "process.env.BROWSERSLIST_STATS": true,
        "process.env.NODE_ENV": true,
        "process.versions.node": true
      },
      "packages": {
        "caniuse-lite": true,
        "electron-to-chromium": true,
        "node-releases": true
      }
    },
    "buffer-crc32": {
      "builtin": {
        "buffer.Buffer": true
      }
    },
    "buffer-equal": {
      "builtin": {
        "buffer.Buffer.isBuffer": true
      }
    },
    "buffer-from": {
      "globals": {
        "Buffer": true
      }
    },
    "cache-base": {
      "packages": {
        "collection-visit": true,
        "component-emitter": true,
        "get-value": true,
        "has-value": true,
        "isobject": true,
        "set-value": true,
        "to-object-path": true,
        "union-value": true,
        "unset-value": true
      }
    },
    "cached-path-relative": {
      "builtin": {
        "path": true
      },
      "globals": {
        "process.cwd": true
      }
    },
    "chalk": {
      "globals": {
        "process.env.TERM": true,
        "process.platform": true
      },
      "packages": {
        "ansi-styles": true,
        "escape-string-regexp": true,
        "supports-color": true
      }
    },
    "chokidar": {
      "builtin": {
        "events.EventEmitter": true,
        "fs": true,
        "path.basename": true,
        "path.dirname": true,
        "path.extname": true,
        "path.isAbsolute": true,
        "path.join": true,
        "path.normalize": true,
        "path.relative": true,
        "path.resolve": true,
        "path.sep": true,
        "util.promisify": true
      },
      "globals": {
        "clearTimeout": true,
        "console.error": true,
        "process.env.CHOKIDAR_INTERVAL": true,
        "process.env.CHOKIDAR_PRINT_FSEVENTS_REQUIRE_ERROR": true,
        "process.env.CHOKIDAR_USEPOLLING": true,
        "process.nextTick": true,
        "process.platform": true,
        "process.version.match": true,
        "setTimeout": true
      },
      "packages": {
        "anymatch": true,
        "async-each": true,
        "braces": true,
        "fsevents": true,
        "glob-parent": true,
        "inherits": true,
        "is-binary-path": true,
        "is-glob": true,
        "normalize-path": true,
        "path-is-absolute": true,
        "readdirp": true,
        "upath": true
      }
    },
    "class-utils": {
      "builtin": {
        "util": true
      },
      "packages": {
        "arr-union": true,
        "define-property": true,
        "isobject": true,
        "static-extend": true
      }
    },
    "clone": {
      "globals": {
        "Buffer": true
      }
    },
    "clone-buffer": {
      "builtin": {
        "buffer.Buffer": true
      }
    },
    "clone-regexp": {
      "packages": {
        "is-regexp": true
      }
    },
    "clone-stats": {
      "builtin": {
        "fs.Stats": true
      }
    },
    "cloneable-readable": {
      "packages": {
        "inherits": true,
        "process-nextick-args": true,
        "through2": true
      }
    },
    "collection-map": {
      "packages": {
        "arr-map": true,
        "for-own": true,
        "make-iterator": true
      }
    },
    "collection-visit": {
      "packages": {
        "map-visit": true,
        "object-visit": true
      }
    },
    "color-convert": {
      "packages": {
        "color-name": true
      }
    },
    "color-support": {
      "globals": {
        "process": true
      }
    },
    "combine-source-map": {
      "builtin": {
        "path.dirname": true,
        "path.join": true
      },
      "globals": {
        "process.platform": true
      },
      "packages": {
        "convert-source-map": true,
        "inline-source-map": true,
        "lodash.memoize": true,
        "source-map": true
      }
    },
    "concat-stream": {
      "globals": {
        "Buffer.concat": true,
        "Buffer.isBuffer": true
      },
      "packages": {
        "buffer-from": true,
        "inherits": true,
        "readable-stream": true,
        "typedarray": true
      }
    },
    "convert-source-map": {
      "builtin": {
        "fs.readFileSync": true,
        "path.join": true,
        "path.resolve": true
      },
      "globals": {
        "Buffer": true
      },
      "packages": {
        "safe-buffer": true
      }
    },
    "core-js-compat": {
      "packages": {
        "semver": true
      }
    },
    "core-util-is": {
      "globals": {
        "Buffer.isBuffer": true
      }
    },
    "cosmiconfig": {
      "builtin": {
        "fs": true,
        "os": true,
        "path": true
      },
      "globals": {
        "process.cwd": true
      },
      "packages": {
        "import-fresh": true,
        "parse-json": true,
        "path-type": true,
        "yaml": true
      }
    },
    "cross-spawn": {
      "builtin": {
        "child_process.spawn": true,
        "child_process.spawnSync": true,
        "fs.closeSync": true,
        "fs.openSync": true,
        "fs.readSync": true,
        "path.delimiter": true,
        "path.normalize": true,
        "path.resolve": true
      },
      "globals": {
        "Buffer.alloc": true,
        "process.chdir": true,
        "process.cwd": true,
        "process.env": true,
        "process.platform": true
      },
      "packages": {
        "path-key": true,
        "shebang-command": true,
        "which": true
      }
    },
    "css": {
      "builtin": {
        "fs.readFileSync": true,
        "path.dirname": true
      },
      "packages": {
        "inherits": true,
        "source-map": true,
        "source-map-resolve": true,
        "urix": true
      }
    },
    "d": {
      "packages": {
        "es5-ext": true
      }
    },
    "dash-ast": {
      "builtin": {
        "assert": true
      }
    },
    "debug": {
      "builtin": {
        "fs.SyncWriteStream": true,
        "net.Socket": true,
        "tty.WriteStream": true,
        "tty.isatty": true,
        "util": true
      },
      "globals": {
        "chrome": true,
        "console": true,
        "document": true,
        "localStorage": true,
        "navigator": true,
        "process": true
      },
      "packages": {
        "ms": true,
        "supports-color": true
      }
    },
    "debug-fabulous": {
      "packages": {
        "debug": true,
        "memoizee": true,
        "object-assign": true
      }
    },
    "deep-extend": {
      "globals": {
        "Buffer": true
      }
    },
    "default-resolution": {
      "globals": {
        "process.version.match": true
      }
    },
    "define-properties": {
      "packages": {
        "object-keys": true
      }
    },
    "define-property": {
      "packages": {
        "is-descriptor": true,
        "isobject": true
      }
    },
    "del": {
      "builtin": {
        "path.resolve": true
      },
      "packages": {
        "globby": true,
        "is-path-cwd": true,
        "is-path-in-cwd": true,
        "p-map": true,
        "pify": true,
        "rimraf": true
      }
    },
    "deps-sort": {
      "packages": {
        "shasum": true,
        "through2": true
      }
    },
    "detect-libc": {
      "builtin": {
        "child_process.spawnSync": true,
        "fs.readdirSync": true,
        "os.platform": true
      },
      "globals": {
        "process.env": true
      }
    },
    "detective": {
      "packages": {
        "acorn-node": true,
        "defined": true
      }
    },
    "dir-glob": {
      "builtin": {
        "path.extname": true,
        "path.isAbsolute": true,
        "path.join": true,
        "path.posix.join": true
      },
      "globals": {
        "process.cwd": true
      },
      "packages": {
        "path-type": true
      }
    },
    "dom-serializer": {
      "packages": {
        "domelementtype": true,
        "entities": true
      }
    },
    "domhandler": {
      "packages": {
        "domelementtype": true
      }
    },
    "domutils": {
      "packages": {
        "dom-serializer": true,
        "domelementtype": true
      }
    },
    "duplexer": {
      "builtin": {
        "stream": true
      }
    },
    "duplexer2": {
      "packages": {
        "readable-stream": true
      }
    },
    "duplexify": {
      "globals": {
        "Buffer": true,
        "process.nextTick": true
      },
      "packages": {
        "end-of-stream": true,
        "inherits": true,
        "readable-stream": true,
        "stream-shift": true
      }
    },
    "end-of-stream": {
      "globals": {
        "process.nextTick": true
      },
      "packages": {
        "once": true
      }
    },
    "error": {
      "builtin": {
        "assert": true
      },
      "packages": {
        "string-template": true,
        "xtend": true
      }
    },
    "error-ex": {
      "builtin": {
        "util.inherits": true
      },
      "packages": {
        "is-arrayish": true
      }
    },
    "es-abstract": {
      "globals": {
        "AggregateError": true,
        "FinalizationRegistry": true,
        "WeakRef": true
      },
      "packages": {
        "function-bind": true,
        "has": true,
        "has-symbols": true
      }
    },
    "es5-ext": {
      "packages": {
        "es6-symbol": true
      }
    },
    "es6-iterator": {
      "packages": {
        "d": true,
        "es5-ext": true,
        "es6-symbol": true
      }
    },
    "es6-map": {
      "packages": {
        "d": true,
        "es5-ext": true,
        "es6-iterator": true,
        "es6-symbol": true,
        "event-emitter": true
      }
    },
    "es6-set": {
      "packages": {
        "d": true,
        "es5-ext": true,
        "es6-iterator": true,
        "es6-symbol": true,
        "event-emitter": true
      }
    },
    "es6-symbol": {
      "packages": {
        "d": true
      }
    },
    "es6-weak-map": {
      "packages": {
        "d": true,
        "es5-ext": true,
        "es6-iterator": true,
        "es6-symbol": true
      }
    },
    "escodegen": {
      "globals": {
        "sourceMap.SourceNode": true
      },
      "packages": {
        "estraverse": true,
        "esutils": true,
        "source-map": true
      }
    },
    "event-emitter": {
      "packages": {
        "d": true,
        "es5-ext": true
      }
    },
    "event-stream": {
      "builtin": {
        "buffer.Buffer.isBuffer": true,
        "stream.Stream": true
      },
      "globals": {
        "Buffer.concat": true,
        "Buffer.isBuffer": true,
        "console.error": true,
        "process.nextTick": true,
        "setImmediate": true
      },
      "packages": {
        "duplexer": true,
        "from": true,
        "map-stream": true,
        "pause-stream": true,
        "split": true,
        "stream-combiner": true,
        "through": true
      }
    },
    "execall": {
      "packages": {
        "clone-regexp": true
      }
    },
    "expand-brackets": {
      "globals": {
        "__filename": true
      },
      "packages": {
        "debug": true,
        "define-property": true,
        "extend-shallow": true,
        "is-posix-bracket": true,
        "posix-character-classes": true,
        "regex-not": true,
        "snapdragon": true,
        "to-regex": true
      }
    },
    "expand-range": {
      "packages": {
        "fill-range": true
      }
    },
    "extend-shallow": {
      "packages": {
        "assign-symbols": true,
        "is-extendable": true,
        "kind-of": true
      }
    },
    "extglob": {
      "packages": {
        "array-unique": true,
        "define-property": true,
        "expand-brackets": true,
        "extend-shallow": true,
        "fragment-cache": true,
        "is-extglob": true,
        "regex-not": true,
        "snapdragon": true,
        "to-regex": true
      }
    },
    "fancy-log": {
      "builtin": {
        "console.Console": true
      },
      "globals": {
        "console": true,
        "process.argv.indexOf": true,
        "process.platform": true,
        "process.stderr": true,
        "process.stdout": true,
        "process.version": true
      },
      "packages": {
        "ansi-gray": true,
        "color-support": true,
        "parse-node-version": true,
        "time-stamp": true
      }
    },
    "fast-glob": {
      "builtin": {
        "fs.lstat": true,
        "fs.lstatSync": true,
        "fs.readdir": true,
        "fs.readdirSync": true,
        "fs.stat": true,
        "fs.statSync": true,
        "os.cpus": true,
        "path.basename": true,
        "path.resolve": true,
        "stream.PassThrough": true,
        "stream.Readable": true
      },
      "globals": {
        "process.cwd": true
      },
      "packages": {
        "@nodelib/fs.stat": true,
        "@nodelib/fs.walk": true,
        "glob-parent": true,
        "merge2": true,
        "micromatch": true,
        "picomatch": true
      }
    },
    "fastq": {
      "packages": {
        "reusify": true
      }
    },
    "faye-websocket": {
      "builtin": {
        "net.connect": true,
        "stream.Stream": true,
        "tls.connect": true,
        "url.parse": true,
        "util.inherits": true
      },
      "globals": {
        "Buffer": true,
        "clearInterval": true,
        "process.nextTick": true,
        "setInterval": true
      },
      "packages": {
        "websocket-driver": true
      }
    },
    "file-entry-cache": {
      "builtin": {
        "crypto.createHash": true,
        "fs.readFileSync": true,
        "fs.statSync": true,
        "path.basename": true,
        "path.dirname": true
      },
      "packages": {
        "flat-cache": true
      }
    },
    "fill-range": {
      "builtin": {
        "util.inspect": true
      },
      "packages": {
        "extend-shallow": true,
        "is-number": true,
        "isobject": true,
        "randomatic": true,
        "repeat-element": true,
        "repeat-string": true,
        "to-regex-range": true
      }
    },
    "first-chunk-stream": {
      "builtin": {
        "util.inherits": true
      },
      "globals": {
        "Buffer.concat": true,
        "setImmediate": true
      },
      "packages": {
        "readable-stream": true
      }
    },
    "flat-cache": {
      "builtin": {
        "fs.existsSync": true,
        "fs.readFileSync": true,
        "path.basename": true,
        "path.dirname": true,
        "path.resolve": true
      },
      "globals": {
        "__dirname": true
      },
      "packages": {
        "flatted": true,
        "rimraf": true,
        "write": true
      }
    },
    "flush-write-stream": {
      "globals": {
        "Buffer": true
      },
      "packages": {
        "inherits": true,
        "readable-stream": true
      }
    },
    "for-own": {
      "packages": {
        "for-in": true
      }
    },
    "fragment-cache": {
      "packages": {
        "map-cache": true
      }
    },
    "from": {
      "builtin": {
        "stream": true
      },
      "globals": {
        "process.nextTick": true
      }
    },
    "fs-extra": {
      "builtin": {
        "assert": true,
        "fs": true,
        "os.tmpdir": true,
        "path.dirname": true,
        "path.isAbsolute": true,
        "path.join": true,
        "path.normalize": true,
        "path.parse": true,
        "path.relative": true,
        "path.resolve": true,
        "path.sep": true
      },
      "globals": {
        "Buffer": true,
        "console.warn": true,
        "process.arch": true,
        "process.cwd": true,
        "process.platform": true,
        "process.umask": true,
        "process.versions.node.split": true,
        "setTimeout": true
      },
      "packages": {
        "graceful-fs": true,
        "jsonfile": true,
        "universalify": true
      }
    },
    "fs-mkdirp-stream": {
      "builtin": {
        "path.dirname": true,
        "path.resolve": true
      },
      "globals": {
        "process.umask": true
      },
      "packages": {
        "graceful-fs": true,
        "through2": true
      }
    },
    "fs.realpath": {
      "builtin": {
        "fs.lstat": true,
        "fs.lstatSync": true,
        "fs.readlink": true,
        "fs.readlinkSync": true,
        "fs.realpath": true,
        "fs.realpathSync": true,
        "fs.stat": true,
        "fs.statSync": true,
        "path.normalize": true,
        "path.resolve": true
      },
      "globals": {
        "console.error": true,
        "console.trace": true,
        "process.env.NODE_DEBUG": true,
        "process.nextTick": true,
        "process.noDeprecation": true,
        "process.platform": true,
        "process.throwDeprecation": true,
        "process.traceDeprecation": true,
        "process.version": true
      }
    },
    "fsevents": {
      "builtin": {
        "events.EventEmitter": true,
        "fs.stat": true,
        "path.join": true,
        "util.inherits": true
      },
      "globals": {
        "__dirname": true,
        "process.nextTick": true,
        "process.platform": true,
        "setImmediate": true
      },
      "native": true,
      "packages": {
        "node-pre-gyp": true
      }
    },
    "gauge": {
      "builtin": {
        "util.format": true
      },
      "globals": {
        "clearInterval": true,
        "process": true,
        "setImmediate": true,
        "setInterval": true
      },
      "packages": {
        "aproba": true,
        "console-control-strings": true,
        "has-unicode": true,
        "object-assign": true,
        "signal-exit": true,
        "string-width": true,
        "strip-ansi": true,
        "wide-align": true
      }
    },
    "get-assigned-identifiers": {
      "builtin": {
        "assert.equal": true
      }
    },
    "get-stream": {
      "builtin": {
        "stream.PassThrough": true
      },
      "globals": {
        "Buffer.concat": true
      }
    },
    "glob": {
      "builtin": {
        "assert": true,
        "events.EventEmitter": true,
        "fs.lstat": true,
        "fs.lstatSync": true,
        "fs.readdir": true,
        "fs.readdirSync": true,
        "fs.stat": true,
        "fs.statSync": true,
        "path.join": true,
        "path.resolve": true,
        "util": true
      },
      "globals": {
        "console.error": true,
        "process.cwd": true,
        "process.nextTick": true,
        "process.platform": true
      },
      "packages": {
        "fs.realpath": true,
        "inflight": true,
        "inherits": true,
        "minimatch": true,
        "once": true,
        "path-is-absolute": true
      }
    },
    "glob-base": {
      "builtin": {
        "path.dirname": true
      },
      "packages": {
        "glob-parent": true,
        "is-glob": true
      }
    },
    "glob-parent": {
      "builtin": {
        "os.platform": true,
        "path": true
      },
      "packages": {
        "is-glob": true,
        "path-dirname": true
      }
    },
    "glob-stream": {
      "builtin": {
        "util.inherits": true
      },
      "globals": {
        "process.cwd": true,
        "process.nextTick": true
      },
      "packages": {
        "extend": true,
        "glob": true,
        "glob-parent": true,
        "is-negated-glob": true,
        "ordered-read-streams": true,
        "pumpify": true,
        "readable-stream": true,
        "remove-trailing-separator": true,
        "to-absolute-glob": true,
        "unique-stream": true
      }
    },
    "glob-watcher": {
      "packages": {
        "anymatch": true,
        "async-done": true,
        "chokidar": true,
        "is-negated-glob": true,
        "just-debounce": true,
        "object.defaults": true
      }
    },
    "global-modules": {
      "builtin": {
        "path.resolve": true
      },
      "globals": {
        "process.env.OSTYPE": true,
        "process.platform": true
      },
      "packages": {
        "global-prefix": true
      }
    },
    "global-prefix": {
      "builtin": {
        "fs.readFileSync": true,
        "fs.realpathSync": true,
        "os.homedir": true,
        "path.dirname": true,
        "path.join": true,
        "path.resolve": true
      },
      "globals": {
        "process.env.APPDATA": true,
        "process.env.DESTDIR": true,
        "process.env.OSTYPE": true,
        "process.env.PREFIX": true,
        "process.execPath": true,
        "process.platform": true
      },
      "packages": {
        "ini": true,
        "which": true
      }
    },
    "globby": {
      "builtin": {
        "fs.Stats": true,
        "fs.readFile": true,
        "fs.readFileSync": true,
        "fs.statSync": true,
        "path.dirname": true,
        "path.isAbsolute": true,
        "path.join": true,
        "path.posix.join": true,
        "path.relative": true,
        "stream.Transform": true,
        "util.promisify": true
      },
      "globals": {
        "process.cwd": true
      },
      "packages": {
        "array-union": true,
        "dir-glob": true,
        "fast-glob": true,
        "glob": true,
        "ignore": true,
        "merge2": true,
        "object-assign": true,
        "pify": true,
        "pinkie-promise": true,
        "slash": true
      }
    },
    "globjoin": {
      "builtin": {
        "path.join": true
      }
    },
    "gonzales-pe": {
      "globals": {
        "console.error": true,
        "define": true
      }
    },
    "graceful-fs": {
      "builtin": {
        "assert.equal": true,
        "constants.O_SYMLINK": true,
        "constants.O_WRONLY": true,
        "constants.hasOwnProperty": true,
        "fs": true,
        "stream.Stream.call": true,
        "util": true
      },
      "globals": {
        "console.error": true,
        "process": true,
        "setTimeout": true
      }
    },
    "gulp": {
      "builtin": {
        "util.inherits": true
      },
      "packages": {
        "glob-watcher": true,
        "undertaker": true,
        "vinyl-fs": true
      }
    },
    "gulp-autoprefixer": {
      "globals": {
        "Buffer.from": true,
        "setImmediate": true
      },
      "packages": {
        "autoprefixer": true,
        "fancy-log": true,
        "plugin-error": true,
        "postcss": true,
        "through2": true,
        "vinyl-sourcemaps-apply": true
      }
    },
    "gulp-dart-sass": {
      "builtin": {
        "path.basename": true,
        "path.dirname": true,
        "path.extname": true,
        "path.join": true,
        "path.relative": true
      },
      "globals": {
        "process.cwd": true,
        "process.stderr.write": true
      },
      "packages": {
        "chalk": true,
        "lodash.clonedeep": true,
        "plugin-error": true,
        "replace-ext": true,
        "sass": true,
        "strip-ansi": true,
        "through2": true,
        "vinyl-sourcemaps-apply": true
      }
    },
    "gulp-livereload": {
      "builtin": {
        "path.relative": true
      },
      "packages": {
        "chalk": true,
        "debug": true,
        "event-stream": true,
        "fancy-log": true,
        "lodash.assign": true,
        "tiny-lr": true
      }
    },
    "gulp-rename": {
      "builtin": {
        "path.basename": true,
        "path.dirname": true,
        "path.extname": true,
        "path.join": true,
        "stream.Transform": true
      }
    },
    "gulp-rtlcss": {
      "globals": {
        "Buffer.from": true
      },
      "packages": {
        "plugin-error": true,
        "rtlcss": true,
        "through2": true,
        "vinyl-sourcemaps-apply": true
      }
    },
    "gulp-sourcemaps": {
      "builtin": {
        "path.dirname": true,
        "path.extname": true,
        "path.join": true,
        "path.relative": true,
        "path.resolve": true,
        "path.sep": true
      },
      "globals": {
        "Buffer": true
      },
      "packages": {
        "@gulp-sourcemaps/identity-map": true,
        "@gulp-sourcemaps/map-sources": true,
        "acorn": true,
        "convert-source-map": true,
        "css": true,
        "debug-fabulous": true,
        "detect-newline": true,
        "graceful-fs": true,
        "source-map": true,
        "strip-bom-string": true,
        "through2": true
      }
    },
    "gulp-stylelint": {
      "builtin": {
        "fs.mkdir": true,
        "fs.writeFile": true,
        "path.dirname": true,
        "path.resolve": true
      },
      "globals": {
        "Buffer.from": true,
        "process.cwd": true,
        "process.nextTick": true
      },
      "packages": {
        "fancy-log": true,
        "plugin-error": true,
        "source-map": true,
        "strip-ansi": true,
        "stylelint": true,
        "through2": true
      }
    },
    "gulp-terser-js": {
      "builtin": {
        "fs.readFileSync": true,
        "path.basename": true,
        "path.resolve": true
      },
      "globals": {
        "Buffer.from": true,
        "console.error": true,
        "console.log": true,
        "process.stdout.columns": true
      },
      "packages": {
        "plugin-error": true,
        "source-map": true,
        "terser": true,
        "through2": true,
        "vinyl-sourcemaps-apply": true
      }
    },
    "gulp-watch": {
      "builtin": {
        "path.dirname": true,
        "path.normalize": true,
        "path.resolve": true
      },
      "globals": {
        "process.arch": true,
        "process.cwd": true,
        "process.platform": true,
        "process.version": true,
        "setTimeout": true
      },
      "packages": {
        "ansi-colors": true,
        "anymatch": true,
        "chokidar": true,
        "fancy-log": true,
        "glob-parent": true,
        "object-assign": true,
        "path-is-absolute": true,
        "plugin-error": true,
        "readable-stream": true,
        "slash": true,
        "vinyl": true,
        "vinyl-file": true
      }
    },
    "gulp-zip": {
      "builtin": {
        "path.join": true
      },
      "packages": {
        "get-stream": true,
        "plugin-error": true,
        "through2": true,
        "vinyl": true,
        "yazl": true
      }
    },
    "has": {
      "packages": {
        "function-bind": true
      }
    },
    "has-flag": {
      "globals": {
        "process.argv": true
      }
    },
    "has-unicode": {
      "builtin": {
        "os.type": true
      },
      "globals": {
        "process.env.LANG": true,
        "process.env.LC_ALL": true,
        "process.env.LC_CTYPE": true
      }
    },
    "has-value": {
      "packages": {
        "get-value": true,
        "has-values": true,
        "isobject": true
      }
    },
    "has-values": {
      "packages": {
        "is-number": true,
        "kind-of": true
      }
    },
    "htmlparser2": {
      "builtin": {
        "buffer.Buffer": true,
        "events.EventEmitter": true,
        "string_decoder.StringDecoder": true
      },
      "packages": {
        "domelementtype": true,
        "domhandler": true,
        "domutils": true,
        "entities": true,
        "inherits": true,
        "readable-stream": true
      }
    },
    "http-parser-js": {
      "builtin": {
        "assert.equal": true,
        "assert.ok": true
      }
    },
    "ignore": {
      "globals": {
        "process": true
      }
    },
    "import-fresh": {
      "builtin": {
        "path.dirname": true
      },
      "globals": {
        "__filename": true
      },
      "packages": {
        "parent-module": true,
        "resolve-from": true
      }
    },
    "inflight": {
      "globals": {
        "process.nextTick": true
      },
      "packages": {
        "once": true,
        "wrappy": true
      }
    },
    "inherits": {
      "builtin": {
        "util.inherits": true
      }
    },
    "ini": {
      "globals": {
        "process": true
      }
    },
    "inline-source-map": {
      "globals": {
        "Buffer": true
      },
      "packages": {
        "source-map": true
      }
    },
    "insert-module-globals": {
      "builtin": {
        "path.dirname": true,
        "path.isAbsolute": true,
        "path.relative": true,
        "path.sep": true
      },
      "globals": {
        "Buffer.concat": true,
        "Buffer.isBuffer": true
      },
      "packages": {
        "acorn-node": true,
        "combine-source-map": true,
        "path-is-absolute": true,
        "through2": true,
        "undeclared-identifiers": true,
        "xtend": true
      }
    },
    "is-absolute": {
      "packages": {
        "is-relative": true,
        "is-windows": true
      }
    },
    "is-accessor-descriptor": {
      "packages": {
        "kind-of": true
      }
    },
    "is-alphanumerical": {
      "packages": {
        "is-alphabetical": true,
        "is-decimal": true
      }
    },
    "is-binary-path": {
      "builtin": {
        "path.extname": true
      },
      "packages": {
        "binary-extensions": true
      }
    },
    "is-core-module": {
      "globals": {
        "process.versions": true
      },
      "packages": {
        "has": true
      }
    },
    "is-data-descriptor": {
      "packages": {
        "kind-of": true
      }
    },
    "is-descriptor": {
      "packages": {
        "is-accessor-descriptor": true,
        "is-data-descriptor": true,
        "kind-of": true
      }
    },
    "is-equal-shallow": {
      "packages": {
        "is-primitive": true
      }
    },
    "is-extendable": {
      "packages": {
        "is-plain-object": true
      }
    },
    "is-fullwidth-code-point": {
      "packages": {
        "number-is-nan": true
      }
    },
    "is-glob": {
      "packages": {
        "is-extglob": true
      }
    },
    "is-number": {
      "packages": {
        "kind-of": true
      }
    },
    "is-odd": {
      "packages": {
        "is-number": true
      }
    },
    "is-path-cwd": {
      "builtin": {
        "path.resolve": true
      },
      "globals": {
        "process.cwd": true
      }
    },
    "is-path-in-cwd": {
      "globals": {
        "process.cwd": true
      },
      "packages": {
        "is-path-inside": true
      }
    },
    "is-path-inside": {
      "builtin": {
        "path.resolve": true
      },
      "packages": {
        "path-is-inside": true
      }
    },
    "is-plain-object": {
      "packages": {
        "isobject": true
      }
    },
    "is-relative": {
      "packages": {
        "is-unc-path": true
      }
    },
    "is-unc-path": {
      "packages": {
        "unc-path-regex": true
      }
    },
    "is-windows": {
      "globals": {
        "define": true,
        "isWindows": "write",
        "process": true
      }
    },
    "isexe": {
      "builtin": {
        "fs": true
      },
      "globals": {
        "TESTING_WINDOWS": true,
        "process.env.PATHEXT": true,
        "process.getgid": true,
        "process.getuid": true,
        "process.platform": true
      }
    },
    "isobject": {
      "packages": {
        "isarray": true
      }
    },
    "jsesc": {
      "globals": {
        "Buffer.isBuffer": true
      }
    },
    "json-stable-stringify": {
      "packages": {
        "jsonify": true
      }
    },
    "json5": {
      "globals": {
        "console.warn": true
      }
    },
    "jsonfile": {
      "builtin": {
        "fs": true
      },
      "globals": {
        "Buffer.isBuffer": true
      },
      "packages": {
        "graceful-fs": true
      }
    },
    "jsonparse": {
      "globals": {
        "Buffer": true
      }
    },
    "just-debounce": {
      "globals": {
        "clearTimeout": true,
        "setTimeout": true
      }
    },
    "kind-of": {
      "globals": {
        "Buffer": true
      },
      "packages": {
        "is-buffer": true
      }
    },
    "labeled-stream-splicer": {
      "packages": {
        "inherits": true,
        "isarray": true,
        "stream-splicer": true
      }
    },
    "last-run": {
      "builtin": {
        "assert": true
      },
      "packages": {
        "default-resolution": true,
        "es6-weak-map": true
      }
    },
    "lazystream": {
      "builtin": {
        "util.inherits": true
      },
      "packages": {
        "readable-stream": true
      }
    },
    "lead": {
      "globals": {
        "process.nextTick": true
      },
      "packages": {
        "flush-write-stream": true
      }
    },
    "lodash": {
      "globals": {
        "define": true
      }
    },
    "log-symbols": {
      "globals": {
        "process.env.CI": true,
        "process.env.TERM": true,
        "process.platform": true
      },
      "packages": {
        "chalk": true
      }
    },
    "loose-envify": {
      "builtin": {
        "stream.PassThrough": true,
        "stream.Transform": true,
        "util.inherits": true
      },
      "globals": {
        "process.env": true
      },
      "packages": {
        "js-tokens": true
      }
    },
    "lru-queue": {
      "packages": {
        "es5-ext": true
      }
    },
    "magic-string": {
      "globals": {
        "Buffer": true,
        "btoa": true,
        "console.warn": true
      },
      "packages": {
        "sourcemap-codec": true
      }
    },
    "make-iterator": {
      "packages": {
        "kind-of": true
      }
    },
    "map-stream": {
      "builtin": {
        "stream.Stream": true
      },
      "globals": {
        "process.nextTick": true
      }
    },
    "map-visit": {
      "builtin": {
        "util.inspect": true
      },
      "packages": {
        "object-visit": true
      }
    },
    "markdown-table": {
      "packages": {
        "repeat-string": true
      }
    },
    "math-random": {
      "builtin": {
        "crypto.randomBytes": true
      }
    },
    "mdast-util-compact": {
      "packages": {
        "unist-util-visit": true
      }
    },
    "memoizee": {
      "globals": {
        "clearTimeout": true,
        "setTimeout": true
      },
      "packages": {
        "d": true,
        "es5-ext": true,
        "event-emitter": true,
        "is-promise": true,
        "lru-queue": true,
        "next-tick": true,
        "timers-ext": true
      }
    },
    "merge-source-map": {
      "packages": {
        "source-map": true
      }
    },
    "merge2": {
      "builtin": {
        "stream.PassThrough": true
      },
      "globals": {
        "process.nextTick": true
      }
    },
    "micromatch": {
      "builtin": {
        "path.basename": true,
        "path.sep": true,
        "util.inspect": true
      },
      "globals": {
        "process": true
      },
      "packages": {
        "arr-diff": true,
        "array-unique": true,
        "braces": true,
        "define-property": true,
        "expand-brackets": true,
        "extend-shallow": true,
        "extglob": true,
        "filename-regex": true,
        "fragment-cache": true,
        "is-extglob": true,
        "is-glob": true,
        "kind-of": true,
        "nanomatch": true,
        "normalize-path": true,
        "object.omit": true,
        "object.pick": true,
        "parse-glob": true,
        "picomatch": true,
        "regex-cache": true,
        "regex-not": true,
        "snapdragon": true,
        "to-regex": true
      }
    },
    "minimatch": {
      "builtin": {
        "path": true
      },
      "globals": {
        "console.error": true
      },
      "packages": {
        "brace-expansion": true
      }
    },
    "mixin-deep": {
      "packages": {
        "for-in": true,
        "is-extendable": true
      }
    },
    "mkdirp": {
      "builtin": {
        "fs": true,
        "path.dirname": true,
        "path.resolve": true
      }
    },
    "module-deps": {
      "builtin": {
        "fs.createReadStream": true,
        "fs.readFile": true,
        "path.delimiter": true,
        "path.dirname": true,
        "path.join": true,
        "path.resolve": true
      },
      "globals": {
        "process.cwd": true,
        "process.env.NODE_PATH": true,
        "process.nextTick": true,
        "process.platform": true,
        "setTimeout": true,
        "tr": true
      },
      "packages": {
        "browser-resolve": true,
        "cached-path-relative": true,
        "concat-stream": true,
        "defined": true,
        "detective": true,
        "duplexer2": true,
        "inherits": true,
        "parents": true,
        "readable-stream": true,
        "resolve": true,
        "stream-combiner2": true,
        "through2": true,
        "xtend": true
      }
    },
    "nanomatch": {
      "builtin": {
        "path.basename": true,
        "path.sep": true,
        "util.inspect": true
      },
      "packages": {
        "arr-diff": true,
        "array-unique": true,
        "define-property": true,
        "extend-shallow": true,
        "fragment-cache": true,
        "is-odd": true,
        "is-windows": true,
        "kind-of": true,
        "object.pick": true,
        "regex-not": true,
        "snapdragon": true,
        "to-regex": true
      }
    },
    "next-tick": {
      "globals": {
        "MutationObserver": true,
        "WebKitMutationObserver": true,
        "document": true,
        "process": true,
        "setImmediate": true,
        "setTimeout": true
      }
    },
<<<<<<< HEAD
=======
    "node-pre-gyp": {
      "builtin": {
        "events.EventEmitter": true,
        "fs.existsSync": true,
        "fs.readFileSync": true,
        "fs.renameSync": true,
        "path.dirname": true,
        "path.existsSync": true,
        "path.join": true,
        "path.resolve": true,
        "url.parse": true,
        "url.resolve": true,
        "util.inherits": true
      },
      "globals": {
        "__dirname": true,
        "console.log": true,
        "process.arch": true,
        "process.cwd": true,
        "process.env": true,
        "process.platform": true,
        "process.version.substr": true,
        "process.versions": true
      },
      "packages": {
        "detect-libc": true,
        "nopt": true,
        "npmlog": true,
        "rimraf": true,
        "semver": true
      }
    },
    "nopt": {
      "builtin": {
        "path": true,
        "stream.Stream": true,
        "url": true
      },
      "globals": {
        "console": true,
        "process.argv": true,
        "process.env.DEBUG_NOPT": true,
        "process.env.NOPT_DEBUG": true,
        "process.platform": true
      },
      "packages": {
        "abbrev": true,
        "osenv": true
      }
    },
>>>>>>> d7754f39
    "normalize-path": {
      "packages": {
        "remove-trailing-separator": true
      }
    },
    "normalize-selector": {
      "globals": {
        "define": true
      }
    },
    "now-and-later": {
      "packages": {
        "once": true
      }
    },
    "npmlog": {
      "builtin": {
        "events.EventEmitter": true,
        "util": true
      },
      "globals": {
        "process.nextTick": true,
        "process.stderr": true
      },
      "packages": {
        "are-we-there-yet": true,
        "console-control-strings": true,
        "gauge": true,
        "set-blocking": true
      }
    },
    "object-copy": {
      "packages": {
        "copy-descriptor": true,
        "define-property": true,
        "kind-of": true
      }
    },
    "object-inspect": {
      "builtin": {
        "util.inspect": true
      },
      "globals": {
        "HTMLElement": true
      }
    },
    "object-visit": {
      "packages": {
        "isobject": true
      }
    },
    "object.assign": {
      "packages": {
        "define-properties": true,
        "es-abstract": true,
        "has-symbols": true,
        "object-keys": true
      }
    },
    "object.defaults": {
      "packages": {
        "array-each": true,
        "array-slice": true,
        "for-own": true,
        "isobject": true
      }
    },
    "object.omit": {
      "packages": {
        "for-own": true,
        "is-extendable": true
      }
    },
    "object.pick": {
      "packages": {
        "isobject": true
      }
    },
    "object.reduce": {
      "packages": {
        "for-own": true,
        "make-iterator": true
      }
    },
    "once": {
      "packages": {
        "wrappy": true
      }
    },
    "ordered-read-streams": {
      "builtin": {
        "util.inherits": true
      },
      "packages": {
        "readable-stream": true
      }
    },
    "os-homedir": {
      "builtin": {
        "os.homedir": true
      },
      "globals": {
        "process.env": true,
        "process.getuid": true,
        "process.platform": true
      }
    },
    "os-tmpdir": {
      "globals": {
        "process.env.SystemRoot": true,
        "process.env.TEMP": true,
        "process.env.TMP": true,
        "process.env.TMPDIR": true,
        "process.env.windir": true,
        "process.platform": true
      }
    },
    "osenv": {
      "builtin": {
        "child_process.exec": true,
        "path": true
      },
      "globals": {
        "process.env.COMPUTERNAME": true,
        "process.env.ComSpec": true,
        "process.env.EDITOR": true,
        "process.env.HOSTNAME": true,
        "process.env.PATH": true,
        "process.env.PROMPT": true,
        "process.env.PS1": true,
        "process.env.Path": true,
        "process.env.SHELL": true,
        "process.env.USER": true,
        "process.env.USERDOMAIN": true,
        "process.env.USERNAME": true,
        "process.env.VISUAL": true,
        "process.env.path": true,
        "process.nextTick": true,
        "process.platform": true
      },
      "packages": {
        "os-homedir": true,
        "os-tmpdir": true
      }
    },
    "parent-module": {
      "packages": {
        "callsites": true
      }
    },
    "parents": {
      "globals": {
        "process.cwd": true,
        "process.platform": true
      },
      "packages": {
        "path-platform": true
      }
    },
    "parse-entities": {
      "packages": {
        "character-entities": true,
        "character-entities-legacy": true,
        "character-reference-invalid": true,
        "is-alphanumerical": true,
        "is-decimal": true,
        "is-hexadecimal": true
      }
    },
    "parse-glob": {
      "packages": {
        "glob-base": true,
        "is-dotfile": true,
        "is-extglob": true,
        "is-glob": true
      }
    },
    "parse-json": {
      "packages": {
        "@babel/code-frame": true,
        "error-ex": true,
        "json-parse-better-errors": true,
        "lines-and-columns": true
      }
    },
    "path-dirname": {
      "builtin": {
        "path": true,
        "util.inspect": true
      },
      "globals": {
        "process.platform": true
      }
    },
    "path-is-absolute": {
      "globals": {
        "process.platform": true
      }
    },
    "path-is-inside": {
      "builtin": {
        "path.sep": true
      },
      "globals": {
        "process.platform": true
      }
    },
    "path-key": {
      "globals": {
        "process.env": true,
        "process.platform": true
      }
    },
    "path-parse": {
      "globals": {
        "process.platform": true
      }
    },
    "path-platform": {
      "builtin": {
        "path": true,
        "util.isObject": true,
        "util.isString": true
      },
      "globals": {
        "process.cwd": true,
        "process.env": true,
        "process.platform": true
      }
    },
    "path-type": {
      "builtin": {
        "fs": true,
        "util.promisify": true
      }
    },
    "pause-stream": {
      "packages": {
        "through": true
      }
    },
    "picomatch": {
      "builtin": {
        "path.basename": true,
        "path.sep": true
      },
      "globals": {
        "process.platform": true,
        "process.version.slice": true
      }
    },
    "pinkie": {
      "globals": {
        "process": true,
        "setImmediate": true,
        "setTimeout": true
      }
    },
    "pinkie-promise": {
      "packages": {
        "pinkie": true
      }
    },
    "plugin-error": {
      "builtin": {
        "util.inherits": true
      },
      "packages": {
        "ansi-colors": true,
        "ansi-cyan": true,
        "ansi-red": true,
        "arr-diff": true,
        "arr-union": true,
        "extend-shallow": true
      }
    },
    "postcss": {
      "builtin": {
        "fs": true,
        "path": true
      },
      "globals": {
        "Buffer": true,
        "atob": true,
        "btoa": true,
        "console": true,
        "process.env.NODE_ENV": true
      },
      "packages": {
        "chalk": true,
        "source-map": true,
        "supports-color": true
      }
    },
    "postcss-html": {
      "globals": {
        "__dirname": true
      },
      "packages": {
        "htmlparser2": true,
        "postcss-syntax": true
      }
    },
    "postcss-less": {
      "packages": {
        "postcss": true
      }
    },
    "postcss-reporter": {
      "packages": {
        "lodash": true
      }
    },
    "postcss-safe-parser": {
      "packages": {
        "postcss": true
      }
    },
    "postcss-sass": {
      "packages": {
        "gonzales-pe": true,
        "postcss": true
      }
    },
    "postcss-scss": {
      "packages": {
        "postcss": true
      }
    },
    "postcss-selector-parser": {
      "builtin": {
        "util.deprecate": true
      },
      "packages": {
        "cssesc": true,
        "indexes-of": true,
        "uniq": true
      }
    },
    "postcss-syntax": {
      "builtin": {
        "path.isAbsolute": true,
        "path.resolve": true,
        "path.sep": true
      },
      "packages": {
        "postcss": true
      }
    },
    "process-nextick-args": {
      "globals": {
        "process": true
      }
    },
    "pump": {
      "builtin": {
        "fs": true
      },
      "globals": {
        "process.version": true
      },
      "packages": {
        "end-of-stream": true,
        "once": true
      }
    },
    "pumpify": {
      "packages": {
        "duplexify": true,
        "inherits": true,
        "pump": true
      }
    },
    "quote-stream": {
      "globals": {
        "Buffer": true
      },
      "packages": {
        "buffer-equal": true,
        "through2": true
      }
    },
    "randomatic": {
      "packages": {
        "is-number": true,
        "kind-of": true,
        "math-random": true
      }
    },
    "randomcolor": {
      "globals": {
        "define": true
      }
    },
    "raw-body": {
      "globals": {
        "Buffer.concat": true,
        "process.nextTick": true
      },
      "packages": {
        "bytes": true,
        "string_decoder": true
      }
    },
    "rc": {
      "builtin": {
        "fs.readFileSync": true,
        "fs.statSync": true,
        "path.dirname": true,
        "path.join": true
      },
      "globals": {
        "process.argv.slice": true,
        "process.cwd": true,
        "process.env": true,
        "process.platform": true
      },
      "packages": {
        "deep-extend": true,
        "ini": true,
        "minimist": true,
        "strip-json-comments": true
      }
    },
    "read-only-stream": {
      "packages": {
        "readable-stream": true
      }
    },
    "readable-stream": {
      "builtin": {
        "buffer.Buffer": true,
        "events.EventEmitter": true,
        "stream": true,
        "util": true
      },
      "globals": {
        "process.browser": true,
        "process.env.READABLE_STREAM": true,
        "process.nextTick": true,
        "process.stderr": true,
        "process.stdout": true,
        "process.version.slice": true,
        "setImmediate": true
      },
      "packages": {
        "core-util-is": true,
        "inherits": true,
        "isarray": true,
        "process-nextick-args": true,
        "safe-buffer": true,
        "string_decoder": true,
        "util-deprecate": true
      }
    },
    "readdirp": {
      "builtin": {
        "fs": true,
        "path.join": true,
        "path.relative": true,
        "path.resolve": true,
        "path.sep": true,
        "stream.Readable": true,
        "util.inherits": true,
        "util.promisify": true
      },
      "globals": {
        "process.platform": true,
        "setImmediate": true
      },
      "packages": {
        "graceful-fs": true,
        "micromatch": true,
        "picomatch": true,
        "readable-stream": true
      }
    },
    "regenerate": {
      "globals": {
        "define": true
      }
    },
    "regenerator-transform": {
      "builtin": {
        "assert": true,
        "util.inherits": true
      },
      "packages": {
        "@babel/runtime": true
      }
    },
    "regex-cache": {
      "packages": {
        "is-equal-shallow": true
      }
    },
    "regex-not": {
      "packages": {
        "extend-shallow": true,
        "safe-regex": true
      }
    },
    "regexpu-core": {
      "packages": {
        "regenerate": true,
        "regjsgen": true,
        "regjsparser": true,
        "unicode-match-property-ecmascript": true,
        "unicode-match-property-value-ecmascript": true
      }
    },
    "regjsgen": {
      "globals": {
        "define": true
      }
    },
    "regjsparser": {
      "globals": {
        "regjsparser": "write"
      }
    },
    "remark": {
      "packages": {
        "remark-parse": true,
        "remark-stringify": true,
        "unified": true
      }
    },
    "remark-parse": {
      "packages": {
        "ccount": true,
        "collapse-white-space": true,
        "is-alphabetical": true,
        "is-decimal": true,
        "is-whitespace-character": true,
        "is-word-character": true,
        "markdown-escapes": true,
        "parse-entities": true,
        "repeat-string": true,
        "state-toggle": true,
        "trim": true,
        "trim-trailing-lines": true,
        "unherit": true,
        "unist-util-remove-position": true,
        "vfile-location": true,
        "xtend": true
      }
    },
    "remark-stringify": {
      "packages": {
        "ccount": true,
        "is-alphanumeric": true,
        "is-decimal": true,
        "is-whitespace-character": true,
        "longest-streak": true,
        "markdown-escapes": true,
        "markdown-table": true,
        "mdast-util-compact": true,
        "parse-entities": true,
        "repeat-string": true,
        "state-toggle": true,
        "stringify-entities": true,
        "unherit": true,
        "xtend": true
      }
    },
    "remove-bom-buffer": {
      "packages": {
        "is-buffer": true,
        "is-utf8": true
      }
    },
    "remove-bom-stream": {
      "packages": {
        "remove-bom-buffer": true,
        "safe-buffer": true,
        "through2": true
      }
    },
    "remove-trailing-separator": {
      "globals": {
        "process.platform": true
      }
    },
    "replace-ext": {
      "builtin": {
        "path.basename": true,
        "path.dirname": true,
        "path.extname": true,
        "path.join": true
      }
    },
    "resolve": {
      "builtin": {
        "fs.readFile": true,
        "fs.readFileSync": true,
        "fs.realpath": true,
        "fs.realpathSync": true,
        "fs.stat": true,
        "fs.statSync": true,
        "path": true
      },
      "globals": {
        "process.nextTick": true,
        "process.platform": true,
        "process.versions": true
      },
      "packages": {
        "is-core-module": true,
        "path-parse": true
      }
    },
    "resolve-from": {
      "builtin": {
        "fs.realpathSync": true,
        "module._nodeModulePaths": true,
        "module._resolveFilename": true,
        "path.join": true,
        "path.resolve": true
      }
    },
    "resolve-options": {
      "packages": {
        "value-or-function": true
      }
    },
    "rimraf": {
      "builtin": {
        "assert": true,
        "fs": true,
        "path.join": true
      },
      "globals": {
        "process.platform": true,
        "setTimeout": true
      },
      "packages": {
        "glob": true
      }
    },
    "rtlcss": {
      "builtin": {
        "fs.readFileSync": true,
        "path.join": true,
        "path.normalize": true
      },
      "globals": {
        "process.cwd": true,
        "process.env.HOME": true,
        "process.env.HOMEPATH": true,
        "process.env.USERPROFILE": true
      },
      "packages": {
        "@choojs/findup": true,
        "postcss": true,
        "strip-json-comments": true
      }
    },
    "run-parallel": {
      "globals": {
        "process.nextTick": true
      }
    },
    "safe-buffer": {
      "builtin": {
        "buffer": true
      }
    },
    "safe-regex": {
      "packages": {
        "ret": true
      }
    },
    "sass": {
      "builtin": {
        "fs": true,
        "readline": true
      },
      "globals": {
        "Buffer": true,
        "HTMLElement": true,
        "InternalError": true,
        "TextDecoder": true,
        "WorkerGlobalScope": true,
        "__dirname": true,
        "__filename": true,
        "__non_webpack_require__": true,
        "__webpack_require__": true,
        "console": true,
        "dartExperimentalFixupGetTag": true,
        "dartMainRunner": true,
        "dartNativeDispatchHooksTransformer": true,
        "dartPrint": true,
        "document": true,
        "load": true,
        "navigator": true,
        "print": true,
        "process": true,
        "setImmediate": true,
        "setTimeout": true,
        "version": true
      },
      "packages": {
        "chokidar": true
      }
    },
    "scope-analyzer": {
      "builtin": {
        "assert.ok": true,
        "assert.strictEqual": true
      },
      "packages": {
        "array-from": true,
        "dash-ast": true,
        "es6-map": true,
        "es6-set": true,
        "es6-symbol": true,
        "estree-is-function": true,
        "get-assigned-identifiers": true
      }
    },
    "semver": {
      "globals": {
        "console": true,
        "process": true
      }
    },
    "set-blocking": {
      "globals": {
        "process.stderr": true,
        "process.stdout": true
      }
    },
    "set-value": {
      "packages": {
        "extend-shallow": true,
        "is-extendable": true,
        "is-plain-object": true,
        "split-string": true
      }
    },
    "shasum": {
      "builtin": {
        "buffer.Buffer.isBuffer": true,
        "crypto.createHash": true
      },
      "packages": {
        "json-stable-stringify": true
      }
    },
    "shebang-command": {
      "packages": {
        "shebang-regex": true
      }
    },
    "signal-exit": {
      "builtin": {
        "assert.equal": true,
        "events": true
      },
      "globals": {
        "process": true
      }
    },
    "slice-ansi": {
      "packages": {
        "ansi-styles": true,
        "astral-regex": true,
        "is-fullwidth-code-point": true
      }
    },
    "snapdragon": {
      "builtin": {
        "fs.readFileSync": true,
        "path.dirname": true,
        "util.inspect": true
      },
      "globals": {
        "__filename": true
      },
      "packages": {
        "base": true,
        "debug": true,
        "define-property": true,
        "extend-shallow": true,
        "map-cache": true,
        "source-map": true,
        "source-map-resolve": true,
        "use": true
      }
    },
    "snapdragon-node": {
      "packages": {
        "define-property": true,
        "isobject": true,
        "snapdragon-util": true
      }
    },
    "snapdragon-util": {
      "packages": {
        "kind-of": true
      }
    },
    "source-map": {
      "builtin": {
        "fs.readFile": true,
        "path.join": true
      },
      "globals": {
        "WebAssembly.instantiate": true,
        "__dirname": true,
        "console.debug": true,
        "console.time": true,
        "console.timeEnd": true,
        "fetch": true
      },
      "packages": {
        "amdefine": true
      }
    },
    "source-map-resolve": {
      "builtin": {
        "url.resolve": true
      },
      "globals": {
        "setImmediate": true
      },
      "packages": {
        "atob": true,
        "decode-uri-component": true,
        "source-map-url": true,
        "urix": true
      }
    },
    "source-map-url": {
      "globals": {
        "define": true
      }
    },
    "sourcemap-codec": {
      "globals": {
        "define": true
      }
    },
    "specificity": {
      "globals": {
        "define": true
      }
    },
    "split": {
      "builtin": {
        "string_decoder.StringDecoder": true
      },
      "packages": {
        "through": true
      }
    },
    "split-string": {
      "packages": {
        "extend-shallow": true
      }
    },
    "static-eval": {
      "packages": {
        "escodegen": true
      }
    },
    "static-extend": {
      "builtin": {
        "util.inherits": true
      },
      "packages": {
        "define-property": true,
        "object-copy": true
      }
    },
    "static-module": {
      "packages": {
        "acorn-node": true,
        "concat-stream": true,
        "convert-source-map": true,
        "duplexer2": true,
        "escodegen": true,
        "has": true,
        "magic-string": true,
        "merge-source-map": true,
        "object-inspect": true,
        "readable-stream": true,
        "scope-analyzer": true,
        "shallow-copy": true,
        "static-eval": true,
        "through2": true
      }
    },
    "stream-combiner": {
      "packages": {
        "duplexer": true
      }
    },
    "stream-combiner2": {
      "packages": {
        "duplexer2": true,
        "readable-stream": true
      }
    },
    "stream-exhaust": {
      "builtin": {
        "stream.Writable": true,
        "util.inherits": true
      },
      "globals": {
        "setImmediate": true
      }
    },
    "stream-splicer": {
      "globals": {
        "process.nextTick": true,
        "setImmediate": true
      },
      "packages": {
        "inherits": true,
        "readable-stream": true
      }
    },
    "string-width": {
      "packages": {
        "code-point-at": true,
        "emoji-regex": true,
        "is-fullwidth-code-point": true,
        "strip-ansi": true
      }
    },
    "string_decoder": {
      "builtin": {
        "buffer.Buffer": true
      },
      "packages": {
        "safe-buffer": true
      }
    },
    "stringify-entities": {
      "packages": {
        "character-entities-html4": true,
        "character-entities-legacy": true,
        "is-alphanumerical": true,
        "is-decimal": true,
        "is-hexadecimal": true
      }
    },
    "strip-ansi": {
      "packages": {
        "ansi-regex": true
      }
    },
    "strip-bom": {
      "globals": {
        "Buffer.isBuffer": true
      },
      "packages": {
        "is-utf8": true
      }
    },
    "strip-bom-stream": {
      "packages": {
        "first-chunk-stream": true,
        "strip-bom": true
      }
    },
    "stylelint": {
      "builtin": {
        "fs.lstatSync": true,
        "fs.readFile": true,
        "fs.readFileSync": true,
        "fs.stat": true,
        "os.EOL": true,
        "path.dirname": true,
        "path.isAbsolute": true,
        "path.join": true,
        "path.normalize": true,
        "path.relative": true,
        "path.resolve": true,
        "path.sep": true,
        "url.URL": true
      },
      "globals": {
        "__dirname": true,
        "assert": true,
        "console.warn": true,
        "process.cwd": true,
        "process.env.NODE_ENV": true,
        "process.stdout.columns": true,
        "process.stdout.isTTY": true
      },
      "packages": {
        "@stylelint/postcss-css-in-js": true,
        "@stylelint/postcss-markdown": true,
        "autoprefixer": true,
        "balanced-match": true,
        "chalk": true,
        "cosmiconfig": true,
        "debug": true,
        "execall": true,
        "file-entry-cache": true,
        "global-modules": true,
        "globby": true,
        "globjoin": true,
        "html-tags": true,
        "ignore": true,
        "import-lazy": true,
        "imurmurhash": true,
        "known-css-properties": true,
        "leven": true,
        "lodash": true,
        "log-symbols": true,
        "mathml-tag-names": true,
        "micromatch": true,
        "normalize-selector": true,
        "postcss": true,
        "postcss-html": true,
        "postcss-less": true,
        "postcss-media-query-parser": true,
        "postcss-reporter": true,
        "postcss-resolve-nested-selector": true,
        "postcss-safe-parser": true,
        "postcss-sass": true,
        "postcss-scss": true,
        "postcss-selector-parser": true,
        "postcss-syntax": true,
        "postcss-value-parser": true,
        "resolve-from": true,
        "slash": true,
        "specificity": true,
        "string-width": true,
        "style-search": true,
        "sugarss": true,
        "svg-tags": true,
        "table": true,
        "write-file-atomic": true
      }
    },
    "sugarss": {
      "packages": {
        "postcss": true
      }
    },
    "supports-color": {
      "builtin": {
        "os.release": true,
        "tty.isatty": true
      },
      "globals": {
        "process.env": true,
        "process.platform": true,
        "process.stderr": true,
        "process.stdout": true,
        "process.versions.node.split": true
      },
      "packages": {
        "has-flag": true
      }
    },
    "syntax-error": {
      "packages": {
        "acorn-node": true
      }
    },
    "table": {
      "globals": {
        "process.stdout.write": true
      },
      "packages": {
        "ajv": true,
        "lodash": true,
        "slice-ansi": true,
        "string-width": true
      }
    },
    "terser": {
      "globals": {
        "Buffer.from": true,
        "atob": true,
        "btoa": true,
        "define": true
      },
      "packages": {
        "source-map": true
      }
    },
    "through": {
      "builtin": {
        "stream": true
      },
      "globals": {
        "process.nextTick": true
      }
    },
    "through2": {
      "builtin": {
        "util.inherits": true
      },
      "globals": {
        "process.nextTick": true
      },
      "packages": {
        "readable-stream": true,
        "xtend": true
      }
    },
    "through2-filter": {
      "packages": {
        "through2": true,
        "xtend": true
      }
    },
    "timers-ext": {
      "packages": {
        "es5-ext": true
      }
    },
    "tiny-lr": {
      "builtin": {
        "events": true,
        "fs": true,
        "http": true,
        "https": true,
        "url.parse": true
      },
      "globals": {
        "console.error": true
      },
      "packages": {
        "body": true,
        "debug": true,
        "faye-websocket": true,
        "object-assign": true,
        "qs": true
      }
    },
    "to-absolute-glob": {
      "builtin": {
        "path.resolve": true
      },
      "globals": {
        "process.cwd": true,
        "process.platform": true
      },
      "packages": {
        "is-absolute": true,
        "is-negated-glob": true
      }
    },
    "to-object-path": {
      "packages": {
        "kind-of": true
      }
    },
    "to-regex": {
      "packages": {
        "define-property": true,
        "extend-shallow": true,
        "regex-not": true,
        "safe-regex": true
      }
    },
    "to-regex-range": {
      "packages": {
        "is-number": true,
        "repeat-string": true
      }
    },
    "to-through": {
      "packages": {
        "through2": true
      }
    },
    "typedarray-to-buffer": {
      "globals": {
        "Buffer.from": true
      },
      "packages": {
        "is-typedarray": true
      }
    },
    "undeclared-identifiers": {
      "packages": {
        "acorn-node": true,
        "get-assigned-identifiers": true,
        "xtend": true
      }
    },
    "undertaker": {
      "builtin": {
        "assert": true,
        "events.EventEmitter": true,
        "util.inherits": true
      },
      "globals": {
        "process.env.UNDERTAKER_SETTLE": true,
        "process.env.UNDERTAKER_TIME_RESOLUTION": true,
        "process.hrtime": true
      },
      "packages": {
        "arr-flatten": true,
        "arr-map": true,
        "bach": true,
        "collection-map": true,
        "es6-weak-map": true,
        "last-run": true,
        "object.defaults": true,
        "object.reduce": true,
        "undertaker-registry": true
      }
    },
    "unherit": {
      "packages": {
        "inherits": true,
        "xtend": true
      }
    },
    "unicode-match-property-ecmascript": {
      "packages": {
        "unicode-canonical-property-names-ecmascript": true,
        "unicode-property-aliases-ecmascript": true
      }
    },
    "unified": {
      "packages": {
        "bail": true,
        "extend": true,
        "is-buffer": true,
        "is-plain-obj": true,
        "trough": true,
        "vfile": true
      }
    },
    "union-value": {
      "packages": {
        "arr-union": true,
        "get-value": true,
        "is-extendable": true,
        "set-value": true
      }
    },
    "unique-stream": {
      "packages": {
        "json-stable-stringify": true,
        "through2-filter": true
      }
    },
    "unist-util-find-all-after": {
      "packages": {
        "unist-util-is": true
      }
    },
    "unist-util-remove-position": {
      "packages": {
        "unist-util-visit": true
      }
    },
    "unist-util-visit": {
      "packages": {
        "unist-util-visit-parents": true
      }
    },
    "unist-util-visit-parents": {
      "packages": {
        "unist-util-is": true
      }
    },
    "unset-value": {
      "packages": {
        "has-value": true,
        "isobject": true
      }
    },
    "upath": {
      "builtin": {
        "path": true
      }
    },
    "urix": {
      "builtin": {
        "path.sep": true
      }
    },
    "use": {
      "packages": {
        "kind-of": true
      }
    },
    "util-deprecate": {
      "builtin": {
        "util.deprecate": true
      }
    },
    "vfile": {
      "builtin": {
        "path.basename": true,
        "path.dirname": true,
        "path.extname": true,
        "path.join": true,
        "path.sep": true
      },
      "globals": {
        "process.cwd": true
      },
      "packages": {
        "is-buffer": true,
        "replace-ext": true,
        "vfile-message": true
      }
    },
    "vfile-message": {
      "packages": {
        "unist-util-stringify-position": true
      }
    },
    "vinyl": {
      "builtin": {
        "buffer.Buffer": true,
        "path.basename": true,
        "path.dirname": true,
        "path.extname": true,
        "path.join": true,
        "path.normalize": true,
        "path.relative": true,
        "stream.PassThrough": true,
        "stream.Stream": true,
        "util.inspect.custom": true
      },
      "globals": {
        "process.cwd": true
      },
      "packages": {
        "clone": true,
        "clone-buffer": true,
        "clone-stats": true,
        "cloneable-readable": true,
        "remove-trailing-separator": true,
        "replace-ext": true
      }
    },
    "vinyl-buffer": {
      "packages": {
        "bl": true,
        "through2": true
      }
    },
    "vinyl-file": {
      "builtin": {
        "path.resolve": true
      },
      "globals": {
        "process.cwd": true
      },
      "packages": {
        "graceful-fs": true,
        "pify": true,
        "pinkie-promise": true,
        "strip-bom": true,
        "strip-bom-stream": true,
        "vinyl": true
      }
    },
    "vinyl-fs": {
      "builtin": {
        "os.platform": true,
        "path.relative": true,
        "path.resolve": true,
        "util.inherits": true
      },
      "globals": {
        "Buffer.isBuffer": true,
        "process.cwd": true,
        "process.geteuid": true,
        "process.getuid": true,
        "process.nextTick": true
      },
      "packages": {
        "fs-mkdirp-stream": true,
        "glob-stream": true,
        "graceful-fs": true,
        "is-valid-glob": true,
        "lazystream": true,
        "lead": true,
        "object.assign": true,
        "pumpify": true,
        "readable-stream": true,
        "remove-bom-buffer": true,
        "remove-bom-stream": true,
        "resolve-options": true,
        "through2": true,
        "to-through": true,
        "value-or-function": true,
        "vinyl": true,
        "vinyl-sourcemap": true
      }
    },
    "vinyl-source-stream": {
      "builtin": {
        "path.resolve": true
      },
      "globals": {
        "process.cwd": true
      },
      "packages": {
        "through2": true,
        "vinyl": true
      }
    },
    "vinyl-sourcemap": {
      "builtin": {
        "path.dirname": true,
        "path.join": true,
        "path.relative": true,
        "path.resolve": true
      },
      "globals": {
        "Buffer": true
      },
      "packages": {
        "append-buffer": true,
        "convert-source-map": true,
        "graceful-fs": true,
        "normalize-path": true,
        "now-and-later": true,
        "remove-bom-buffer": true,
        "vinyl": true
      }
    },
    "vinyl-sourcemaps-apply": {
      "packages": {
        "source-map": true
      }
    },
    "watchify": {
      "builtin": {
        "path.join": true
      },
      "globals": {
        "clearTimeout": true,
        "setTimeout": true
      },
      "packages": {
        "anymatch": true,
        "chokidar": true,
        "through2": true,
        "xtend": true
      }
    },
    "websocket-driver": {
      "builtin": {
        "crypto.createHash": true,
        "crypto.randomBytes": true,
        "events.EventEmitter": true,
        "stream.Stream": true,
        "url.parse": true,
        "util.inherits": true
      },
      "globals": {
        "Buffer": true,
        "process.version.match": true
      },
      "packages": {
        "http-parser-js": true,
        "websocket-extensions": true
      }
    },
    "which": {
      "builtin": {
        "path.join": true
      },
      "globals": {
        "process.cwd": true,
        "process.env.OSTYPE": true,
        "process.env.PATH": true,
        "process.env.PATHEXT": true,
        "process.platform": true
      },
      "packages": {
        "isexe": true
      }
    },
    "wide-align": {
      "packages": {
        "string-width": true
      }
    },
    "write": {
      "builtin": {
        "fs.createWriteStream": true,
        "fs.writeFile": true,
        "fs.writeFileSync": true,
        "path.dirname": true
      },
      "packages": {
        "mkdirp": true
      }
    },
    "write-file-atomic": {
      "builtin": {
        "fs.chmod": true,
        "fs.chmodSync": true,
        "fs.chown": true,
        "fs.chownSync": true,
        "fs.close": true,
        "fs.closeSync": true,
        "fs.fsync": true,
        "fs.fsyncSync": true,
        "fs.open": true,
        "fs.openSync": true,
        "fs.realpath": true,
        "fs.realpathSync": true,
        "fs.rename": true,
        "fs.renameSync": true,
        "fs.stat": true,
        "fs.statSync": true,
        "fs.unlink": true,
        "fs.unlinkSync": true,
        "fs.write": true,
        "fs.writeSync": true,
        "path.resolve": true,
        "util.promisify": true,
        "worker_threads.threadId": true
      },
      "globals": {
        "Buffer.isBuffer": true,
        "__filename": true,
        "process.getuid": true,
        "process.pid": true
      },
      "packages": {
        "imurmurhash": true,
        "is-typedarray": true,
        "signal-exit": true,
        "typedarray-to-buffer": true
      }
    },
    "yaml": {
      "globals": {
        "Buffer": true,
        "_YAML_SILENCE_DEPRECATION_WARNINGS": true,
        "_YAML_SILENCE_WARNINGS": true,
        "atob": true,
        "btoa": true,
        "console.warn": true,
        "process": true
      }
    },
    "yazl": {
      "builtin": {
        "events.EventEmitter": true,
        "fs.createReadStream": true,
        "fs.stat": true,
        "stream.PassThrough": true,
        "stream.Transform": true,
        "util.inherits": true,
        "zlib.DeflateRaw": true,
        "zlib.deflateRaw": true
      },
      "globals": {
        "Buffer": true,
        "setImmediate": true,
        "utf8FileName.length": true
      },
      "packages": {
        "buffer-crc32": true
      }
    }
  }
}<|MERGE_RESOLUTION|>--- conflicted
+++ resolved
@@ -2985,8 +2985,6 @@
         "setTimeout": true
       }
     },
-<<<<<<< HEAD
-=======
     "node-pre-gyp": {
       "builtin": {
         "events.EventEmitter": true,
@@ -3037,7 +3035,6 @@
         "osenv": true
       }
     },
->>>>>>> d7754f39
     "normalize-path": {
       "packages": {
         "remove-trailing-separator": true

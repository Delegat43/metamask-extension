--- conflicted
+++ resolved
@@ -2,11 +2,8 @@
 
 ## Current Master
 
-<<<<<<< HEAD
 - Add copy transaction hash button to completed transaction list items.
-=======
 - Unify wording for transaction approve/reject options on notifications and the extension.
->>>>>>> 3ae479f5
 
 ## 2.4.5 2016-06-29
 

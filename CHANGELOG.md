--- conflicted
+++ resolved
@@ -2,9 +2,8 @@
 
 ## Current Master
 
-<<<<<<< HEAD
 - Improved performance of 3D fox logo.
-=======
+
 ## 4.5.5 Fri Apr 06 2018
 
 - Graceful handling of unknown keys in txParams
@@ -33,7 +32,6 @@
 
 - Fix default network (should be mainnet not Rinkeby)
 - Fix Sentry automated error reporting endpoint
->>>>>>> 305f5f00
 
 ## 4.5.0 Mon Apr 02 2018
 

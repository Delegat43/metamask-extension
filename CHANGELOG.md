--- conflicted
+++ resolved
@@ -7,11 +7,8 @@
 - Fix bug where slowly mined txs would sometimes be incorrectly marked as failed.
 - Fix bug where badge count did not reflect personal_sign pending messages.
 - Seed word confirmation wording is now scarier.
-<<<<<<< HEAD
 - Fix error for invalid seed words.
-=======
 - Prevent users from submitting two duplicate transactions by disabling submit.
->>>>>>> 62c45011
 
 ## 3.7.8 2017-6-12
 

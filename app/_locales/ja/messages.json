{
  "about": {
    "message": "バージョン情報"
  },
  "aboutSettingsDescription": {
    "message": "バージョン、サポート センター、および連絡先情報"
  },
  "acceleratingATransaction": {
    "message": "* より高いガス価格を使用してトランザクションを加速するとネットワーク処理の高速化の可能性が増しますが、これは常に保証されるとは限りません。"
  },
  "acceptTermsOfUse": {
    "message": "$1 を読んで同意しました",
    "description": "$1 is the `terms` message"
  },
  "accessAndSpendNotice": {
    "message": "$1 はアクセスしてこの最大量まで消費できます",
    "description": "$1 is the url of the site requesting ability to spend"
  },
  "accessingYourCamera": {
    "message": "カメラにアクセス中..."
  },
  "account": {
    "message": "アカウント"
  },
  "accountDetails": {
    "message": "アカウントの詳細"
  },
  "accountName": {
    "message": "アカウント名"
  },
  "accountOptions": {
    "message": "アカウントのオプション"
  },
  "accountSelectionRequired": {
    "message": "アカウントを選択する必要があります!"
  },
  "active": {
    "message": "アクティブ"
  },
  "activity": {
    "message": "アクティビティ"
  },
  "activityLog": {
    "message": "アクティビティのログ"
  },
  "addAcquiredTokens": {
    "message": "MetaMask を使用して取得したトークンを追加します"
  },
  "addAlias": {
    "message": "別名の追加"
  },
  "addContact": {
    "message": "連絡先の追加"
  },
  "addEthereumChainConfirmationDescription": {
    "message": "これにより、このネットワークは MetaMask 内で使用できるようになります。"
  },
  "addEthereumChainConfirmationRisks": {
    "message": "MetaMask はカスタム ネットワークを検証しません。"
  },
  "addEthereumChainConfirmationRisksLearnMore": {
    "message": "$1 を表示する。",
    "description": "$1 is a link with text that is provided by the 'addEthereumChainConfirmationRisksLearnMoreLink' key"
  },
  "addEthereumChainConfirmationRisksLearnMoreLink": {
    "message": "詐欺やネットワーク セキュリティのリスク",
    "description": "Link text for the 'addEthereumChainConfirmationRisksLearnMore' translation key"
  },
  "addEthereumChainConfirmationTitle": {
    "message": "このサイトにネットワークの追加を許可しますか？"
  },
  "addFriendsAndAddresses": {
    "message": "信頼できる友達とアドレスを追加する"
  },
  "addNetwork": {
    "message": "ネットワークの追加"
  },
  "addRecipient": {
    "message": "受信者の追加"
  },
  "addSuggestedTokens": {
    "message": "推奨されたトークンの追加"
  },
  "addToAddressBook": {
    "message": "アドレス帳への追加"
  },
  "addToAddressBookModalPlaceholder": {
    "message": "たとえば、John D."
  },
  "addToken": {
    "message": "トークンの追加"
  },
  "addTokens": {
    "message": "トークンの追加"
  },
  "advanced": {
    "message": "詳細"
  },
  "advancedOptions": {
    "message": "詳細オプション"
  },
  "advancedSettingsDescription": {
    "message": "デベロッパー機能にアクセスして、状態ログをダウンロードし、アカウントをリセットして、Testnet とカスタム RPC をセットアップしてください"
  },
  "affirmAgree": {
    "message": "同意します"
  },
  "aggregatorFeeCost": {
    "message": "アグリゲーター ネットワーク料金"
  },
  "alertDisableTooltip": {
    "message": "\"設定 > 警告\" の設定で変更できます"
  },
  "alertSettingsUnconnectedAccount": {
    "message": "選択した未接続のアカウントを使用して Web サイトをブラウズしています"
  },
  "alertSettingsUnconnectedAccountDescription": {
    "message": "この警告は、選択中のアカウントが未接続のまま web3 サイトを閲覧しているときにポップアップ表示されます。"
  },
  "alertSettingsWeb3ShimUsage": {
    "message": "Web サイトが削除済の window.web3 API を使用しようとした場合"
  },
  "alertSettingsWeb3ShimUsageDescription": {
    "message": "このアラートは、削除された window.web3 API を使用しようとするサイトをブラウズしているときにポップアップに表示され、その結果壊れている可能性があります。"
  },
  "alerts": {
    "message": "アラート"
  },
  "alertsSettingsDescription": {
    "message": "各アラートを有効化または無効化"
  },
  "allowExternalExtensionTo": {
    "message": "この外部拡張機能に次の操作を許可します"
  },
  "allowOriginSpendToken": {
    "message": "$1 に $2 の使用を許可しますか?",
    "description": "$1 is the url of the site and $2 is the symbol of the token they are requesting to spend"
  },
  "allowThisSiteTo": {
    "message": "このサイトに次の操作を許可します"
  },
  "allowWithdrawAndSpend": {
    "message": "$1 に以下の額までの引き出しと使用を許可します。",
    "description": "The url of the site that requested permission to 'withdraw and spend'"
  },
  "amount": {
    "message": "金額"
  },
  "amountWithColon": {
    "message": "金額:"
  },
  "appDescription": {
    "message": "ブラウザーにあるイーサリアム ウォレット",
    "description": "The description of the application"
  },
  "appName": {
    "message": "MetaMask",
    "description": "The name of the application"
  },
  "approvalAndAggregatorTxFeeCost": {
    "message": "承認およびアグリゲーター ネットワークの手数料"
  },
  "approvalTxGasCost": {
    "message": "承認送信のガス代"
  },
  "approve": {
    "message": "使用限度額の承認"
  },
  "approveButtonText": {
    "message": "承認"
  },
  "approveSpendLimit": {
    "message": "$1 使用限度額の承認",
    "description": "The token symbol that is being approved"
  },
  "approved": {
    "message": "承認済み"
  },
  "asset": {
    "message": "アセット"
  },
  "assetOptions": {
    "message": "アセットのオプション"
  },
  "assets": {
    "message": "アセット"
  },
  "attemptToCancel": {
    "message": "キャンセルを試みますか?"
  },
  "attemptToCancelDescription": {
    "message": "この試みを送信しても、元のトランザクションのキャンセルは保証されません。キャンセルの試みが成功した場合、上記のトランザクション手数料が課金されます。"
  },
  "attemptingConnect": {
    "message": "ブロックチェーンへの接続を試みています。"
  },
  "attributions": {
    "message": "属性"
  },
  "authorizedPermissions": {
    "message": "以下の権限を承認しました"
  },
  "autoLockTimeLimit": {
    "message": "オートロック タイマー (分)"
  },
  "autoLockTimeLimitDescription": {
    "message": "MetaMask がロックされるまでのアイドル時間を分単位で設定します。"
  },
  "average": {
    "message": "平均"
  },
  "back": {
    "message": "戻る"
  },
  "backToAll": {
    "message": "一覧に戻る"
  },
  "backupApprovalInfo": {
    "message": "このシークレット コードは、デバイスをなくしたとき、パスワードを忘れたとき、MetaMask の再インストールが必要なとき、または別のデバイスでウォレットにアクセスするときに必要です。"
  },
  "backupApprovalNotice": {
    "message": "シークレット リカバリ コードをバックアップして、ウォレットと資金の安全を確保してください。"
  },
  "backupNow": {
    "message": "今すぐバックアップ"
  },
  "balance": {
    "message": "残高"
  },
  "balanceOutdated": {
    "message": "残高が期限切れの可能性があります"
  },
  "basic": {
    "message": "基本"
  },
  "blockExplorerUrl": {
    "message": "ブロック エクスプローラーの URL"
  },
  "blockExplorerUrlDefinition": {
    "message": "このネットワークのブロック エクスプローラーとして使用される URL。"
  },
  "blockExplorerView": {
    "message": "$1 のアカウントを表示",
    "description": "$1 replaced by URL for custom block explorer"
  },
  "blockiesIdenticon": {
    "message": "Blockies アイデンティコンの使用"
  },
  "browserNotSupported": {
    "message": "ご使用のブラウザーはサポートされていません..."
  },
  "builContactList": {
    "message": "連絡先リストを作成する"
  },
  "builtInCalifornia": {
    "message": "MetaMask はカリフォルニアで設計および作成されました。"
  },
  "buy": {
    "message": "購入"
  },
  "buyWithWyre": {
    "message": "Wyre で ETH を購入"
  },
  "buyWithWyreDescription": {
    "message": "Wyre では、デビット カードを使用して、ETH を MetaMask アカウントに直接デポジットできます。"
  },
  "bytes": {
    "message": "バイト"
  },
  "canToggleInSettings": {
    "message": "この通知は [設定] -> [アラート] で再度有効にできます。"
  },
  "cancel": {
    "message": "キャンセル"
  },
  "cancellationGasFee": {
    "message": "キャンセルのガス手数料"
  },
  "cancelled": {
    "message": "キャンセル済み"
  },
  "chainId": {
    "message": "チェーン ID"
  },
  "chainIdDefinition": {
    "message": "このネットワークのトランザクションの署名に使用されるチェーン ID。"
  },
  "chromeRequiredForHardwareWallets": {
    "message": "ハードウェア ウォレットに接続するには、MetaMask on Google Chrome を使用する必要があります。"
  },
  "clickToRevealSeed": {
    "message": "秘密の言葉を表示するには、ここをクリックします"
  },
  "close": {
    "message": "閉じる"
  },
  "confirm": {
    "message": "確認"
  },
  "confirmPassword": {
    "message": "パスワードの確認"
  },
  "confirmSecretBackupPhrase": {
    "message": "秘密のバックアップ フレーズの確認"
  },
  "confirmed": {
    "message": "確認しました"
  },
  "confusableUnicode": {
    "message": "「$1」は「$2」と類似しています。"
  },
  "confusableZeroWidthUnicode": {
    "message": "幅のない文字が見つかりました。"
  },
  "confusingEnsDomain": {
    "message": "ENS の名称の中に混乱しやすい文字を発見しました。詐欺を防ぐために ENS の名称を確認して下さい。"
  },
  "congratulations": {
    "message": "おめでとうございます"
  },
  "connect": {
    "message": "接続"
  },
  "connectAccountOrCreate": {
    "message": "アカウントを接続するか、または新規に作成します"
  },
  "connectHardwareWallet": {
    "message": "ハードウェア ウォレットの接続"
  },
  "connectManually": {
    "message": "現在のサイトに手動で接続します"
  },
  "connectTo": {
    "message": "$1 に接続",
    "description": "$1 is the name/origin of a web3 site/application that the user can connect to metamask"
  },
  "connectToAll": {
    "message": "すべての $1 に接続",
    "description": "$1 will be replaced by the translation of connectToAllAccounts"
  },
  "connectToAllAccounts": {
    "message": "アカウント",
    "description": "will replace $1 in connectToAll, completing the sentence 'connect to all of your accounts', will be text that shows list of accounts on hover"
  },
  "connectToMultiple": {
    "message": "$1 に接続",
    "description": "$1 will be replaced by the translation of connectToMultipleNumberOfAccounts"
  },
  "connectToMultipleNumberOfAccounts": {
    "message": "$1 アカウント",
    "description": "$1 is the number of accounts to which the web3 site/application is asking to connect; this will substitute $1 in connectToMultiple"
  },
  "connectWithMetaMask": {
    "message": "MetaMask を使用して接続"
  },
  "connectedAccountsDescriptionPlural": {
    "message": "このサイトに接続されているアカウントを $1 個持っています。",
    "description": "$1 is the number of accounts"
  },
  "connectedAccountsDescriptionSingular": {
    "message": "このサイトに接続されているアカウントを 1 個持っています。"
  },
  "connectedAccountsEmptyDescription": {
    "message": "MetaMask はこのサイトに接続されていません。web3 サイトに接続するには、そのサイトの接続ボタンを使用します。"
  },
  "connectedSites": {
    "message": "接続済みのサイト"
  },
  "connectedSitesDescription": {
    "message": "$1 はこれらのサイトに接続されています。これらのサイトは、アカウント アドレスを表示できます。",
    "description": "$1 is the account name"
  },
  "connectedSitesEmptyDescription": {
    "message": "$1 はどのサイトとも接続されていません。",
    "description": "$1 is the account name"
  },
  "connecting": {
    "message": "接続しています..."
  },
  "connectingTo": {
    "message": "$1 への接続"
  },
  "connectingToGoerli": {
    "message": "Goerli テスト ネットワークへの接続"
  },
  "connectingToKovan": {
    "message": "Kovan テスト ネットワークへの接続"
  },
  "connectingToMainnet": {
    "message": "イーサリアム メインネットへの接続"
  },
  "connectingToRinkeby": {
    "message": "Rinkeby テスト ネットワークへの接続"
  },
  "connectingToRopsten": {
    "message": "Ropsten テスト ネットワークへの接続"
  },
  "contactUs": {
    "message": "当社連絡先"
  },
  "contacts": {
    "message": "連絡先"
  },
  "contactsSettingsDescription": {
    "message": "連絡先の追加、編集、削除、管理"
  },
  "continue": {
    "message": "続行"
  },
  "continueToWyre": {
    "message": "Wyre に進む"
  },
  "contractAddressError": {
    "message": "トークンのコントラクト アドレスにトークンを送信しています。これにより、これらのトークンが失われる可能性があります。"
  },
  "contractDeployment": {
    "message": "コントラクトの展開"
  },
  "contractInteraction": {
    "message": "コントラクト インタラクション"
  },
  "copiedExclamation": {
    "message": "コピーされました!"
  },
  "copiedTransactionId": {
    "message": "コピーされたトランザクション ID"
  },
  "copyAddress": {
    "message": "アドレスをクリップボードにコピー"
  },
  "copyPrivateKey": {
    "message": "これは秘密鍵です (クリックしてコピー)"
  },
  "copyToClipboard": {
    "message": "クリップボードにコピー"
  },
  "copyTransactionId": {
    "message": "トランザクション ID をコピー"
  },
  "create": {
    "message": "作成"
  },
  "createAWallet": {
    "message": "ウォレットの作成"
  },
  "createAccount": {
    "message": "アカウントの作成"
  },
  "createPassword": {
    "message": "パスワードの作成"
  },
  "currencyConversion": {
    "message": "通貨換算"
  },
  "currencySymbol": {
    "message": "通貨記号"
  },
  "currencySymbolDefinition": {
    "message": "このネットワークの通貨に対して表示されるティッカー シンボル。"
  },
  "currentAccountNotConnected": {
    "message": "現在のアカウントは接続されていません"
  },
  "currentExtension": {
    "message": "現在の拡張ページ"
  },
  "currentLanguage": {
    "message": "現在の言語"
  },
  "customGas": {
    "message": "ガスのカスタマイズ"
  },
  "customGasSubTitle": {
    "message": "手数料を増やすと処理時間は減少する可能性がありますが、減少しない場合もあります。"
  },
  "customRPC": {
    "message": "カスタム RPC"
  },
  "customSpendLimit": {
    "message": "カスタム使用限度額"
  },
  "customToken": {
    "message": "カスタム トークン"
  },
  "dataBackupFoundInfo": {
    "message": "一部のアカウント データは MetaMask の前回のインストール時にバックアップされました。これには、設定、連絡先、およびトークンが含まれます。このデータを今すぐ復元しますか?"
  },
  "decimal": {
    "message": "トークンの 10 進数"
  },
  "decimalsMustZerotoTen": {
    "message": "小数桁数は 0 以上、36 以下の範囲で使用する必要があります。"
  },
  "decrypt": {
    "message": "復号"
  },
  "decryptCopy": {
    "message": "暗号化されたメッセージのコピー"
  },
  "decryptInlineError": {
    "message": "このメッセージは次のエラーによって復号できません。$1",
    "description": "$1 is error message"
  },
  "decryptMessageNotice": {
    "message": "$1 は、このメッセージを読んでアクションを完了することを望んでいます",
    "description": "$1 is the web3 site name"
  },
  "decryptMetamask": {
    "message": "メッセージの復号"
  },
  "decryptRequest": {
    "message": "リクエストの復号"
  },
  "defaultNetwork": {
    "message": "Ether 取引のためのデフォルトのネットワークはメインネットです。"
  },
  "delete": {
    "message": "削除"
  },
  "deleteAccount": {
    "message": "アカウントの削除"
  },
  "deleteNetwork": {
    "message": "ネットワークを削除しますか?"
  },
  "deleteNetworkDescription": {
    "message": "このネットワークを削除しますか?"
  },
  "depositEther": {
    "message": "Ether 入金"
  },
  "details": {
    "message": "詳細"
  },
  "directDepositEther": {
    "message": "Ether を直接入金"
  },
  "directDepositEtherExplainer": {
    "message": "Ether を既に所有している場合、Ether を新しいウォレットに入れる最短の方法は直接入金です。"
  },
  "disconnect": {
    "message": "接続解除"
  },
  "disconnectAllAccounts": {
    "message": "すべてのアカウントの接続解除"
  },
  "disconnectAllAccountsConfirmationDescription": {
    "message": "本当に接続解除しますか?サイトの機能を失う可能性があります。"
  },
  "disconnectPrompt": {
    "message": "$1 の接続解除"
  },
  "disconnectThisAccount": {
    "message": "このアカウントの接続解除"
  },
  "dismiss": {
    "message": "解除"
  },
  "dismissReminderDescriptionField": {
    "message": "これをオンにすると、リカバリー フレーズ バックアップのリマインダーメッセージが解除されます。資金の損失を防ぐために、シークレット リカバリー フレーズのバックアップを取ることを強くお勧めします。"
  },
  "dismissReminderField": {
    "message": "リカバリー フレーズ バックアップのリマインダーを解除する"
  },
  "domain": {
    "message": "ドメイン"
  },
  "done": {
    "message": "完了"
  },
  "dontShowThisAgain": {
    "message": "これを再び表示しないでください"
  },
  "downloadGoogleChrome": {
    "message": "Google Chrome のダウンロード"
  },
  "downloadSecretBackup": {
    "message": "この秘密のバックアップ フレーズをダウンロードして、外部の暗号化されたハードウェア ドライブまたはストレージ媒体に安全に保管します。"
  },
  "downloadStateLogs": {
    "message": "状態ログのダウンロード"
  },
  "dropped": {
    "message": "削除されました"
  },
  "edit": {
    "message": "編集"
  },
  "editContact": {
    "message": "連絡先の編集"
  },
  "editNonceField": {
    "message": "ナンスの編集"
  },
  "editNonceMessage": {
    "message": "これは高度な機能であり、慎重に使用してください。"
  },
  "editPermission": {
    "message": "アクセス許可の編集"
  },
  "encryptionPublicKeyNotice": {
    "message": "$1 は公開暗号鍵を必要とします。同意することによって、このサイトは暗号化されたメッセージを作成できます。",
    "description": "$1 is the web3 site name"
  },
  "encryptionPublicKeyRequest": {
    "message": "公開暗号鍵の要求"
  },
  "endOfFlowMessage1": {
    "message": "テストに合格しました。シークレット リカバリー フレーズを安全に保管してください。保管はお客様の責任となります。"
  },
  "endOfFlowMessage10": {
    "message": "すべて完了"
  },
  "endOfFlowMessage2": {
    "message": "それを安全に保管するためのヒント"
  },
  "endOfFlowMessage3": {
    "message": "バックアップは複数の場所に保存します。"
  },
  "endOfFlowMessage4": {
    "message": "フレーズは絶対に誰にも教えないでください。"
  },
  "endOfFlowMessage5": {
    "message": "フィッシングにご注意ください!MetaMask の動作として、シークレット リカバリー フレーズを要求することは絶対にありません。"
  },
  "endOfFlowMessage6": {
    "message": "シークレット リカバリー フレーズを再度バックアップする場合は、[設定] -> [セキュリティとプライバシー] にアクセスしてください。"
  },
  "endOfFlowMessage8": {
    "message": "MetaMask はシークレット リカバリー フレーズを復元できません。"
  },
  "endOfFlowMessage9": {
    "message": "詳細を表示する。"
  },
  "endpointReturnedDifferentChainId": {
    "message": "エンドポイントが別のチェーン ID を返してきました。$1",
    "description": "$1 is the return value of eth_chainId from an RPC endpoint"
  },
  "ensNotFoundOnCurrentNetwork": {
    "message": "ENS 名が現在のネットワーク上に見つかりませんでした。イーサリアム メインネットへの切り替えを試みてください。"
  },
  "ensRegistrationError": {
    "message": "ENS 名の登録のエラーです"
  },
  "enterAnAlias": {
    "message": "別名を入力してください"
  },
  "enterMaxSpendLimit": {
    "message": "使用限度額の最大値を入力してください"
  },
  "enterPassword": {
    "message": "パスワードを入力してください"
  },
  "enterPasswordContinue": {
    "message": "続行するには、パスワードを入力してください"
  },
  "errorCode": {
    "message": "コード:$1",
    "description": "Displayed error code for debugging purposes. $1 is the error code"
  },
  "errorDetails": {
    "message": "エラーの詳細",
    "description": "Title for collapsible section that displays error details for debugging purposes"
  },
  "errorMessage": {
    "message": "メッセージ:$1",
    "description": "Displayed error message for debugging purposes. $1 is the error message"
  },
  "errorName": {
    "message": "コード:$1",
    "description": "Displayed error name for debugging purposes. $1 is the error name"
  },
  "errorPageMessage": {
    "message": "ページを再ロードしてもう一度実行するか、サポート担当者 $1 までお問い合わせください。",
    "description": "Message displayed on generic error page in the fullscreen or notification UI, $1 is a clickable link with text defined by the 'here' key. The link will open to a form where users can file support tickets."
  },
  "errorPagePopupMessage": {
    "message": "ポップアップを閉じてから再び開いてもう一度実行するか、サポート担当者 $1 までお問い合わせください。",
    "description": "Message displayed on generic error page in the popup UI, $1 is a clickable link with text defined by the 'here' key. The link will open to a form where users can file support tickets."
  },
  "errorPageTitle": {
    "message": "MetaMask にエラーが発生しました",
    "description": "Title of generic error page"
  },
  "errorStack": {
    "message": "スタック:",
    "description": "Title for error stack, which is displayed for debugging purposes"
  },
  "estimatedProcessingTimes": {
    "message": "推定処理時間"
  },
  "ethGasPriceFetchWarning": {
    "message": "現在、主なガスの見積もりサービスは行っていないので、バックアップのガス料金を提供しています。"
  },
  "eth_accounts": {
    "message": "許可されたアカウントのアドレスを表示してください (必須)",
    "description": "The description for the `eth_accounts` permission"
  },
  "ethereumPublicAddress": {
    "message": "パブリック イーサリアム アドレス"
  },
  "etherscan": {
    "message": "Etherscan"
  },
  "etherscanView": {
    "message": "Etherscan でアカウントを表示"
  },
  "expandView": {
    "message": "ビューの展開"
  },
  "exportPrivateKey": {
    "message": "秘密鍵のエクスポート"
  },
  "externalExtension": {
    "message": "外部拡張機能"
  },
  "extraApprovalGas": {
    "message": "+$1 承認ガス",
    "description": "Expresses an additional gas amount the user will have to pay, on top of some other displayed amount. $1 is a decimal amount of gas"
  },
  "failed": {
    "message": "失敗しました"
  },
  "failedToFetchChainId": {
    "message": "チェーン ID を取り込むことができませんでした。お使いの RPC URL は正しいですか?"
  },
  "failureMessage": {
    "message": "問題が発生しました。アクションを完了することができません"
  },
  "fast": {
    "message": "高速"
  },
  "fastest": {
    "message": "最も高速"
  },
  "feeAssociatedRequest": {
    "message": "手数料はこのリクエストに関連付けられています。"
  },
  "fiat": {
    "message": "フィアット",
    "description": "Exchange type"
  },
  "fileImportFail": {
    "message": "ファイルのインポートが機能していない場合ここをクリック!",
    "description": "Helps user import their account from a JSON file"
  },
  "forbiddenIpfsGateway": {
    "message": "IPFS ゲートウェイの使用は禁止されています:CID ゲートウェイを指定してください"
  },
  "forgetDevice": {
    "message": "このデバイスを無視してください"
  },
  "from": {
    "message": "移動元"
  },
  "fromAddress": {
    "message": "移動元:$1",
    "description": "$1 is the address to include in the From label. It is typically shortened first using shortenAddress"
  },
  "functionApprove": {
    "message": "機能:承認"
  },
  "functionType": {
    "message": "機能の種類"
  },
  "gasLimit": {
    "message": "ガス リミット"
  },
  "gasLimitInfoTooltipContent": {
    "message": "ガス リミットは使用するガスの単位の最大量です。"
  },
  "gasLimitTooLow": {
    "message": "ガス リミットは 21000 以上にする必要があります"
  },
  "gasLimitTooLowWithDynamicFee": {
    "message": "ガス リミットは $1 以上にする必要があります",
    "description": "$1 is the custom gas limit, in decimal."
  },
  "gasPrice": {
    "message": "ガス価格 (GWEI)"
  },
  "gasPriceExcessive": {
    "message": "ガス料金が不必要に高く設定されています。金額を下げるよう検討してください。"
  },
  "gasPriceExcessiveInput": {
    "message": "ガス価格が高すぎます"
  },
  "gasPriceExtremelyLow": {
    "message": "ガス価格が非常に安くなっています"
  },
  "gasPriceFetchFailed": {
    "message": "ネットワークエラーのため、ガス料金の見積もりに失敗しました。"
  },
  "gasPriceInfoTooltipContent": {
    "message": "ガス価格は、ガスの単位ごとに支払う Ether の額を指定します。"
  },
  "gasUsed": {
    "message": "ガスが使用されました"
  },
  "gdprMessage": {
    "message": "このデータは集約されているため、一般データ保護規則 (EU) (規則 2016/679) の目的のために匿名とされます。当社の個人情報の取り扱いに関する詳細については、当社の $1 をご覧ください。",
    "description": "$1 refers to the gdprMessagePrivacyPolicy message, the translation of which is meant to be used exclusively in the context of gdprMessage"
  },
  "gdprMessagePrivacyPolicy": {
    "message": "プライバシー ポリシーはここにあります",
    "description": "this translation is intended to be exclusively used as the replacement for the $1 in the gdprMessage translation"
  },
  "general": {
    "message": "一般"
  },
  "generalSettingsDescription": {
    "message": "通貨換算、プライマリ通貨、言語、Blockies アイデンティコン"
  },
  "getEther": {
    "message": "Ether の取得"
  },
  "getEtherFromFaucet": {
    "message": "$1 の Faucet から Ether を取得してください",
    "description": "Displays network name for Ether faucet"
  },
  "getStarted": {
    "message": "開始"
  },
  "goerli": {
    "message": "Goerli テストネットワーク"
  },
  "happyToSeeYou": {
    "message": "お会いできてうれしいです。"
  },
  "hardware": {
    "message": "ハードウェア"
  },
  "hardwareWalletConnected": {
    "message": "ハードウェア ウォレットが接続されました"
  },
  "hardwareWalletLegacyDescription": {
    "message": "(レガシー)",
    "description": "Text representing the MEW path"
  },
  "hardwareWalletSupportLinkConversion": {
    "message": "ここをクリック"
  },
  "hardwareWallets": {
    "message": "ハードウェア ウォレットを接続します"
  },
  "hardwareWalletsMsg": {
    "message": "MetaMask に接続するハードウェア ウォレットを選択してください。"
  },
  "here": {
    "message": "こちら",
    "description": "as in -click here- for more information (goes with troubleTokenBalances)"
  },
  "hexData": {
    "message": "16 進データ"
  },
  "hide": {
    "message": "非表示"
  },
  "hideTokenPrompt": {
    "message": "トークンを非表示にしますか?"
  },
  "hideTokenSymbol": {
    "message": "$1 を非表示にする",
    "description": "$1 is the symbol for a token (e.g. 'DAI')"
  },
  "hideZeroBalanceTokens": {
    "message": "残高なしトークンを隠す"
  },
  "history": {
    "message": "履歴"
  },
  "import": {
    "message": "インポート",
    "description": "Button to import an account from a selected file"
  },
  "importAccount": {
    "message": "アカウントのインポート"
  },
  "importAccountLinkText": {
    "message": "シークレット リカバリー フレーズを使用してインポートする"
  },
  "importAccountMsg": {
    "message": " インポートされたアカウントは、最初に作成した MetaMask アカウントのシークレット リカバリー フレーズと関連付けられません。インポートされたアカウントの詳細を表示"
  },
  "importAccountSeedPhrase": {
    "message": "シークレット リカバリー フレーズを使用してアカウントをインポートする:"
  },
  "importWallet": {
    "message": "ウォレットのインポート"
  },
  "importYourExisting": {
    "message": "シークレット リカバリー フレーズを使用して既存のウォレットをインポートする"
  },
  "imported": {
    "message": "インポート済み",
    "description": "status showing that an account has been fully loaded into the keyring"
  },
  "infuraBlockedNotification": {
    "message": "MetaMask はブロックチェーンのホストに接続できません。考えられる理由 $1 を確認します。",
    "description": "$1 is a clickable link with with text defined by the 'here' key"
  },
  "initialTransactionConfirmed": {
    "message": "最初のトランザクションはネットワークによって確認されました。戻るには OK をクリックします。"
  },
  "insufficientBalance": {
    "message": "残高が不十分です。"
  },
  "insufficientFunds": {
    "message": "資金が不十分です。"
  },
  "insufficientTokens": {
    "message": "トークンが不十分です。"
  },
  "invalidAddress": {
    "message": "無効なアドレス"
  },
  "invalidAddressRecipient": {
    "message": "送金先アドレスが無効です"
  },
  "invalidAddressRecipientNotEthNetwork": {
    "message": "ETH ネットワークではなく、小文字に設定します"
  },
  "invalidBlockExplorerURL": {
    "message": "無効な Block Explorer URL です"
  },
  "invalidChainIdTooBig": {
    "message": "無効なチェーン ID。チェーン ID が大きすぎます。"
  },
  "invalidCustomNetworkAlertContent1": {
    "message": "カスタム ネットワーク '$1' のチェーン ID の再入力が必要です。",
    "description": "$1 is the name/identifier of the network."
  },
  "invalidCustomNetworkAlertContent2": {
    "message": "悪意のあるまたは欠陥のあるネットワーク プロバイダからお客様を保護するために、すべてのカスタム ネットワークに対してチェーン ID が必要になりました。"
  },
  "invalidCustomNetworkAlertContent3": {
    "message": "[設定] > [ネットワーク] に進んで、チェーン ID を入力します。最もよく使用されるネットワークのチェーン ID は $1 にあります。",
    "description": "$1 is a link to https://chainid.network"
  },
  "invalidCustomNetworkAlertTitle": {
    "message": "無効なカスタム ネットワークです"
  },
  "invalidHexNumber": {
    "message": "無効な 10 進数です。"
  },
  "invalidHexNumberLeadingZeros": {
    "message": "無効な 10 進数です。先行ゼロを削除します。"
  },
  "invalidIpfsGateway": {
    "message": "無効な IPFS ゲートウェイです:値が有効な URL になる必要があります"
  },
  "invalidNumber": {
    "message": "無効な数値です。10 進数、または '0x' が先行する 16 進数を入力します。"
  },
  "invalidNumberLeadingZeros": {
    "message": "無効な数値です。先行ゼロを削除します。"
  },
  "invalidRPC": {
    "message": "無効な RPC URL"
  },
  "invalidSeedPhrase": {
    "message": "無効なシークレット リカバリー フレーズ"
  },
  "ipfsGateway": {
    "message": "IPFS ゲートウェイ"
  },
  "ipfsGatewayDescription": {
    "message": "ENS コンテンツの解決に使用する IPFS CID ゲートウェイの URL を入力します。"
  },
  "jsonFile": {
    "message": "JSON ファイル",
    "description": "format for importing an account"
  },
  "knownAddressRecipient": {
    "message": "既知のコントラクト アドレスです。"
  },
  "knownTokenWarning": {
    "message": "このアクションは、ウォレットに既に一覧表示されているトークンを編集します。これは、フィッシングに使用される可能性があります。これらのトークンの表す内容を変更する意図が確実な場合にのみ承認します。"
  },
  "kovan": {
    "message": "Kovan テスト ネットワーク"
  },
  "lastConnected": {
    "message": "最後に接続された"
  },
  "learnMore": {
    "message": "詳細を表示"
  },
  "ledgerAccountRestriction": {
    "message": "新しいアカウントを追加するには、その前に最後のアカウントを使用する必要があります。"
  },
  "ledgerLiveAdvancedSetting": {
    "message": "レジャー ライブを使用"
  },
  "ledgerLiveAdvancedSettingDescription": {
    "message": "新しいレジャー ライブのブリッジを使用すると、レジャーをより簡単に使用できます。Chrome でのみ利用可能。"
  },
  "ledgerLiveApp": {
    "message": "レジャー ライブのアプリ"
  },
  "ledgerLocked": {
    "message": "レジャー デバイスに接続できません。デバイスのロックが解除され、イーサリアムのアプリが開かれていることを確認してください。"
  },
  "ledgerTimeout": {
    "message": "レジャー ライブが応答または接続タイムアウトに時間がかかりすぎています。レジャー ライブのアプリが開かれていて、デバイスのロックが解除されていることを確認します。"
  },
  "letsGoSetUp": {
    "message": "さあセットアップしましょう!"
  },
  "likeToAddTokens": {
    "message": "これらのトークンを追加しますか?"
  },
  "links": {
    "message": "リンク"
  },
  "loadMore": {
    "message": "さらにロード"
  },
  "loading": {
    "message": "ロードしています..."
  },
  "loadingTokens": {
    "message": "トークンをロードしています..."
  },
  "localhost": {
    "message": "Localhost 8545"
  },
  "lock": {
    "message": "ロック"
  },
  "lockTimeTooGreat": {
    "message": "ロック時間が大きすぎます"
  },
  "mainnet": {
    "message": "イーサリアム メインネット"
<<<<<<< HEAD
=======
  },
  "makeAnotherSwap": {
    "message": "新しいスワップの作成"
>>>>>>> 2bfc3a09
  },
  "max": {
    "message": "最大"
  },
  "memo": {
    "message": "メモ"
  },
  "memorizePhrase": {
    "message": "このフレーズを記憶します。"
  },
  "message": {
    "message": "メッセージ"
  },
  "metaMaskConnectStatusParagraphOne": {
    "message": "アカウントの接続を MetaMask でさらに制御できるようになりました。"
  },
  "metaMaskConnectStatusParagraphThree": {
    "message": "接続されているアカウントを管理するには、これをクリックします。"
  },
  "metaMaskConnectStatusParagraphTwo": {
    "message": "訪問している Web サイトが現在選択しているアカウントに接続されている場合、接続ステータス ボタンが表示されます。"
  },
  "metamaskDescription": {
    "message": "イーサリアムと分散型 Web に接続しています。"
  },
  "metamaskSwapsOfflineDescription": {
    "message": "MetaMask Swaps はメンテナンス中です。後でもう一度確認してください。"
  },
  "metamaskVersion": {
    "message": "MetaMask のバージョン"
  },
  "metametricsCommitmentsAllowOptOut": {
    "message": "いつでも設定からオプトアウトできるようにします"
  },
  "metametricsCommitmentsBoldNever": {
    "message": "実行しない",
    "description": "This string is localized separately from some of the commitments so that we can bold it"
  },
  "metametricsCommitmentsIntro": {
    "message": "MetaMask が実行する内容"
  },
  "metametricsCommitmentsNeverCollectIP": {
    "message": "$1 が完全な IP アドレスを収集することはありません",
    "description": "The $1 is the bolded word 'Never', from 'metametricsCommitmentsBoldNever'"
  },
  "metametricsCommitmentsNeverCollectKeysEtc": {
    "message": "$1 は、キー、アドレス、トランザクション、残高、ハッシュなど、いかなる個人情報も収集しません",
    "description": "The $1 is the bolded word 'Never', from 'metametricsCommitmentsBoldNever'"
  },
  "metametricsCommitmentsNeverSellDataForProfit": {
    "message": "$1 が営利目的でデータを販売することは決してありません。",
    "description": "The $1 is the bolded word 'Never', from 'metametricsCommitmentsBoldNever'"
  },
  "metametricsCommitmentsSendAnonymizedEvents": {
    "message": "匿名化されたクリック イベントとページビュー イベントを送信します"
  },
  "metametricsHelpImproveMetaMask": {
    "message": "MetaMask の品質向上へのご協力のお願い"
  },
  "metametricsOptInDescription": {
    "message": "MetaMask では、ユーザーによる拡張機能の操作方法についてよりよく理解するため、基本的な使用状況データを収集させていただきたいと考えています。このデータは、当社の製品およびイーサリアム エコシステムの使いやすさとユーザー エクスペリエンス継続的に改善するために使用されます。"
  },
  "mismatchedChain": {
    "message": "このチェーン ID のネットワーク詳細が、レコードと一致しません。続行する前に $1 をお勧めします。",
    "description": "$1 is a clickable link with text defined by the 'mismatchedChainLinkText' key"
  },
  "mismatchedChainLinkText": {
    "message": "ネットワークの詳細を確認します",
    "description": "Serves as link text for the 'mismatchedChain' key. This text will be embedded inside the translation for that key."
  },
  "mobileSyncText": {
    "message": "本人であることを確認するためにパスワードを入力してください!"
  },
  "mustSelectOne": {
    "message": "トークンを 1 つ以上選択する必要があります。"
  },
  "myAccounts": {
    "message": "自分のアカウント"
  },
  "name": {
    "message": "名前"
  },
  "needEtherInWallet": {
    "message": "MetaMask を使用して分散型アプリケーションとやりとりするには、ウォレットに Ether が必要です。"
  },
  "needHelp": {
    "message": "お手伝いしましょうか？$1 に連絡",
    "description": "$1 represents `needHelpLinkText`, the text which goes in the help link"
  },
  "needHelpLinkText": {
    "message": "MetaMask のサポート"
  },
  "needImportFile": {
    "message": "インポートするファイルの選択が必要です。",
    "description": "User is important an account and needs to add a file to continue"
  },
  "negativeETH": {
    "message": "負の額の ETH を送付することはできません。"
  },
  "networkDetails": {
    "message": "ネットワークの詳細"
  },
  "networkName": {
    "message": "ネットワーク名"
  },
  "networkNameBSC": {
    "message": "BSC"
  },
  "networkNameDefinition": {
    "message": "このネットワークに関連付けられている名前。"
  },
  "networkNameEthereum": {
    "message": "イーサリアム"
  },
  "networkNameTestnet": {
    "message": "テストネット"
  },
  "networkSettingsChainIdDescription": {
    "message": "チェーン ID はトランザクション署名に使用されます。チェーン ID はネットワークが返すチェーン ID と一致する必要があります。10 進数、または '0x' が先行する 16 進数を入力できますが、10 進数で表示されます。"
  },
  "networkSettingsDescription": {
    "message": "カスタム RPC ネットワークの追加と編集"
  },
  "networkURL": {
    "message": "ネットワーク URL"
  },
  "networkURLDefinition": {
    "message": "このネットワークへのアクセスに使用される URL。"
  },
  "networks": {
    "message": "ネットワーク"
  },
  "nevermind": {
    "message": "気にしない"
  },
  "newAccount": {
    "message": "新しいアカウント"
  },
  "newAccountDetectedDialogMessage": {
    "message": "新しいアカウントが検出されました!アドレス帳に追加するには、ここをクリックします。"
  },
  "newAccountNumberName": {
    "message": "アカウント $1",
    "description": "Default name of next account to be created on create account screen"
  },
  "newContact": {
    "message": "新しい連絡先"
  },
  "newContract": {
    "message": "新しいコントラクト"
  },
  "newNetwork": {
    "message": "新しいネットワーク"
  },
  "newPassword": {
    "message": "新しいパスワード (最低 8 文字)"
  },
  "newToMetaMask": {
    "message": "MetaMask が初めての場合"
  },
  "newTotal": {
    "message": "新しい総額"
  },
  "newTransactionFee": {
    "message": "新しいトランザクション手数料"
  },
  "next": {
    "message": "次へ"
  },
  "nextNonceWarning": {
    "message": "ナンスが $1 の提案されたナンスよりも大きいです",
    "description": "The next nonce according to MetaMask's internal logic"
  },
  "noAccountsFound": {
    "message": "指定された検索クエリーでアカウントが見つかりませんでした"
  },
  "noAddressForName": {
    "message": "この名前にアドレスが設定されていません。"
  },
  "noAlreadyHaveSeed": {
    "message": "いいえ、既にシークレット リカバリー フレーズを持っています"
  },
  "noConversionRateAvailable": {
    "message": "どの換算率も利用できません"
  },
  "noThanks": {
    "message": "同意しません"
  },
  "noTransactions": {
    "message": "トランザクションがありません"
  },
  "noWebcamFound": {
    "message": "お使いのコンピューターのウェブカメラが見つかりませんでした。もう一度実行してください。"
  },
  "noWebcamFoundTitle": {
    "message": "ウェブカメラが見つかりません"
  },
  "nonce": {
    "message": "ナンス"
  },
  "nonceField": {
    "message": "トランザクション ナンスのカスタマイズ"
  },
  "nonceFieldDescription": {
    "message": "確認画面上でナンス (トランザクション番号) を変更するには、これをオンにします。これは高度な機能であり、慎重に使用してください。"
  },
  "nonceFieldHeading": {
    "message": "カスタム ナンス"
  },
  "notCurrentAccount": {
    "message": "これは正しいアカウントですか?ウォレットで現在選択されているアカウントと異なっています"
  },
  "notEnoughGas": {
    "message": "ガスが不足しています"
  },
  "notifications1Description": {
    "message": "MetaMask モバイルのユーザーは、モバイル ウォレット内でトークンを交換できるようになりました。QR コードをスキャンしてモバイル アプリを取得し、スワップを開始します。",
    "description": "Description of a notification in the 'See What's New' popup. Describes the swapping on mobile feature."
  },
  "notifications1Title": {
    "message": "モバイルでのスワッピングはこちら！",
    "description": "Title for a notification in the 'See What's New' popup. Tells users that they can now use MetaMask Swaps on Mobile."
  },
  "notifications3ActionText": {
    "message": "続きを表示",
    "description": "The 'call to action' on the button, or link, of the 'Stay secure' notification. Upon clicking, users will be taken to a page about security on the metamask support website."
  },
  "notifications3Description": {
    "message": "MetaMask セキュリティのベストプラクティスを常に最新の状態に保ち、MetaMask の公式サポートから最新のセキュリティ情報を入手してください。",
    "description": "Description of a notification in the 'See What's New' popup. Describes the information they can get on security from the linked support page."
  },
  "notifications3Title": {
    "message": "安全の維持",
    "description": "Title for a notification in the 'See What's New' popup. Encourages users to consider security."
  },
  "notifications4ActionText": {
    "message": "スワッピングの開始",
    "description": "The 'call to action' on the button, or link, of the 'Swap on Binance Smart Chain!' notification. Upon clicking, users will be taken to a page where then can swap tokens on Binance Smart Chain."
  },
  "notifications4Description": {
    "message": "お財布の中に入っているトークンのスワップで最高の価格を手に入れましょう。MetaMask により、Binance Smart Chain の複数の分散型交換アグリゲーターや専門のマーケット メーカーと接続できるようになります。",
    "description": "Description of a notification in the 'See What's New' popup."
  },
  "notifications4Title": {
    "message": "Binance Smart Chain でのスワップ",
    "description": "Title for a notification in the 'See What's New' popup. Encourages users to do swaps on Binance Smart Chain."
  },
  "notifications5Description": {
    "message": "これで、\"シード フレーズ\" は \"シークレット リカバリー フレーズ\" と呼ばれます。",
    "description": "Description of a notification in the 'See What's New' popup. Describes the seed phrase wording update."
  },
  "ofTextNofM": {
    "message": "中の"
  },
  "off": {
    "message": "オフ"
  },
  "offlineForMaintenance": {
    "message": "メンテナンスのためにオフラインです"
  },
  "ok": {
    "message": "OK"
  },
  "on": {
    "message": "オン"
  },
  "onboardingReturnNotice": {
    "message": "\"$1\" はこのタブを閉じます。$2 に戻ってください。",
    "description": "Return the user to the site that initiated onboarding"
  },
  "onlyAddTrustedNetworks": {
    "message": "悪意のあるネットワーク プロバイダは、ブロックチェーンの状態を偽り、お客様のネットワーク行動を記録することがあります。信頼するカスタム ネットワークのみを追加してください。"
  },
  "onlyAvailableOnMainnet": {
    "message": "メインネットのみで使用可能"
  },
  "onlyConnectTrust": {
    "message": "信頼するサイトにのみ接続します。"
  },
  "optionalBlockExplorerUrl": {
    "message": "ブロック エクスプローラーの URL (オプション)"
  },
  "optionalCurrencySymbol": {
    "message": "通貨記号 (オプション)"
  },
  "origin": {
    "message": "起点"
  },
  "parameters": {
    "message": "パラメータ"
  },
  "participateInMetaMetrics": {
    "message": "MetaMetrics に参加"
  },
  "participateInMetaMetricsDescription": {
    "message": "MetaMetrics に参加して、MetaMask の改善に協力します"
  },
  "password": {
    "message": "パスワード"
  },
  "passwordNotLongEnough": {
    "message": "パスワードの長さが足りません"
  },
  "passwordsDontMatch": {
    "message": "パスワードが一致しません"
  },
  "pastePrivateKey": {
    "message": "秘密鍵の文字列をここに貼り付けます:",
    "description": "For importing an account from a private key"
  },
  "pending": {
    "message": "処理"
  },
  "permissionCheckedIconDescription": {
    "message": "この許可の承認が完了しました。"
  },
  "permissionUncheckedIconDescription": {
    "message": "この許可の承認が完了していません。"
  },
  "permissions": {
    "message": "許可"
  },
  "personalAddressDetected": {
    "message": "個人アドレスが検出されました。トークン コントラクト アドレスを入力してください。"
  },
  "plusXMore": {
    "message": "+ $1 以上",
    "description": "$1 is a number of additional but unshown items in a list- this message will be shown in place of those items"
  },
  "prev": {
    "message": "前へ"
  },
  "primaryCurrencySetting": {
    "message": "プライマリ通貨"
  },
  "primaryCurrencySettingDescription": {
    "message": "チェーンのネイティブ通貨 (ETH など) による値の表示を優先するには、[ネイティブ] を選択します。選択したフィアット通貨による値の表示を優先するには、[フィアット] を選択します。"
  },
  "privacyMsg": {
    "message": "プライバシー ポリシー"
  },
  "privateKey": {
    "message": "秘密鍵",
    "description": "select this type of file to use to import an account"
  },
  "privateKeyWarning": {
    "message": "警告:この鍵は絶対に公開しないでください。秘密鍵を持つ人は誰でも、アカウントに保持されているアセットを盗むことができます。"
  },
  "privateNetwork": {
    "message": "プライベート ネットワーク"
  },
  "proposedApprovalLimit": {
    "message": "提案された承認限度額"
  },
  "provide": {
    "message": "提供"
  },
  "publicAddress": {
    "message": "パブリック アドレス"
  },
  "queue": {
    "message": "キュー"
  },
  "queued": {
    "message": "キューに入った"
  },
  "readdToken": {
    "message": "アカウント オプション メニューで [トークンの追加] を選択することによって、今後このトークンを戻すことができます。"
  },
  "receive": {
    "message": "受領"
  },
  "recents": {
    "message": "最近"
  },
  "recipientAddress": {
    "message": "受信者のアドレス"
  },
  "recipientAddressPlaceholder": {
    "message": "検索、パブリック アドレス (0x)、または ENS"
  },
  "reject": {
    "message": "拒否"
  },
  "rejectAll": {
    "message": "すべて拒否"
  },
  "rejectTxsDescription": {
    "message": "$1 個のトランザクションを一括拒否しようとしています。"
  },
  "rejectTxsN": {
    "message": "$1 個のトランザクションを拒否"
  },
  "rejected": {
    "message": "拒否されました"
  },
  "remindMeLater": {
    "message": "後で通知する"
  },
  "remove": {
    "message": "削除"
  },
  "removeAccount": {
    "message": "アカウントの削除"
  },
  "removeAccountDescription": {
    "message": "このアカウントはウォレットから削除されます。続行する前に、インポートしたアカウントの元のシークレット リカバリー フレーズまたは秘密鍵を持っていることを確認してください。アカウントはアカウント ドロップダウンから再度インポートまたは作成できます。"
  },
  "requestsAwaitingAcknowledgement": {
    "message": "承認されるまで待機の要求"
  },
  "required": {
    "message": "必須"
  },
  "reset": {
    "message": "リセット"
  },
  "resetAccount": {
    "message": "アカウントのリセット"
  },
  "resetAccountDescription": {
    "message": "アカウントをリセットすると、トランザクション履歴がクリアされます。これによってアカウント内の残高が変更されることはありません。また、シークレット リカバリー フレーズの再入力を要求することはありません。"
  },
  "restore": {
    "message": "復元"
  },
  "restoreAccountWithSeed": {
    "message": "シークレット リカバリー フレーズでアカウントを復元する"
  },
  "restoreWalletPreferences": {
    "message": "$1 のデータのバックアップが見つかりました。ウォレットの基本設定を復元しますか?",
    "description": "$1 is the date at which the data was backed up"
  },
  "retryTransaction": {
    "message": "トランザクションの再試行"
  },
  "reusedTokenNameWarning": {
    "message": "ここでトークンは、監視する別のトークンのシンボルを再使用します。これは混乱を招く場合や虚偽となる場合があります。"
  },
  "revealSeedWords": {
    "message": "シークレット リカバリー フレーズを公開する"
  },
  "revealSeedWordsDescription": {
    "message": "ブラウザーを変更した場合や、コンピューターを移動した場合は、自分のアカウントにアクセスするためにこのシークレット リカバリー フレーズが必要になります。安全で秘密の場所に保管してください。"
  },
  "revealSeedWordsTitle": {
    "message": "シークレット リカバリー フレーズ"
  },
  "revealSeedWordsWarning": {
    "message": "これらの単語を使用すると、すべてのアカウントを窃取することができます。"
  },
  "revealSeedWordsWarningTitle": {
    "message": "このフレーズは誰にも教えないでください。"
  },
  "rinkeby": {
    "message": "Rinkeby テスト ネットワーク"
  },
  "ropsten": {
    "message": "Ropsten テスト ネットワーク"
  },
  "rpcUrl": {
    "message": "新規 RPC URL"
  },
  "save": {
    "message": "保存"
  },
  "saveAsCsvFile": {
    "message": "CSV ファイルとして保存"
  },
  "scanInstructions": {
    "message": "カメラの前に QR コードを配置"
  },
  "scanQrCode": {
    "message": "QR コードのスキャン"
  },
  "scrollDown": {
    "message": "スクロール ダウン"
  },
  "search": {
    "message": "検索"
  },
  "searchAccounts": {
    "message": "アカウントの検索"
  },
  "searchResults": {
    "message": "結果の検索"
  },
  "searchTokens": {
    "message": "トークンの検索"
  },
  "secretBackupPhrase": {
    "message": "秘密のバックアップ フレーズ"
  },
  "secretBackupPhraseDescription": {
    "message": "秘密のバックアップ フレーズを使用すると、アカウントのバックアップと復元が容易になります。"
  },
  "secretBackupPhraseWarning": {
    "message": "警告:バックアップ フレーズは絶対に公開しないでください。このフレーズを使用すると、誰でも Ether を永久に利用することができます。"
  },
  "secretPhrase": {
    "message": "ボールトを復元するには、秘密のフレーズをここに入力します。"
  },
  "securityAndPrivacy": {
    "message": "セキュリティとプライバシー"
  },
  "securitySettingsDescription": {
    "message": "プライバシーの設定とシークレット リカバリー フレーズ"
  },
  "seedPhrasePlaceholder": {
    "message": "単語ごとにスペースを 1 つ置いて分離します"
  },
  "seedPhrasePlaceholderPaste": {
    "message": "クリップボードからシークレット リカバリー フレーズを貼り付けます"
  },
  "seedPhraseReq": {
    "message": "シークレット リカバリー フレーズには、12、15、18、21、24 語が含まれます"
  },
  "selectAHigherGasFee": {
    "message": "トランザクションの処理を加速するには、より高いガス手数料を選択します。*"
  },
  "selectAccounts": {
    "message": "アカウントの選択"
  },
  "selectAll": {
    "message": "すべて選択"
  },
  "selectAnAccount": {
    "message": "1 個のアカウントを選択"
  },
  "selectAnAccountAlreadyConnected": {
    "message": "このアカウントはすでに MetaMask に接続されています"
  },
  "selectAnAccountHelp": {
    "message": "MetaMask で表示するアカウントを選択します。"
  },
  "selectAnAccountHelpDirections": {
    "message": "アカウントが表示されません。$1",
    "description": "$1 represents the `hardwareWalletSupportLinkConversion` localization key"
  },
  "selectEachPhrase": {
    "message": "各フレーズを選択して、各フレーズが正しいことを確認してください。"
  },
  "selectHdPath": {
    "message": "HD パスの選択"
  },
  "selectPathHelp": {
    "message": "既存の Ledger のアカウントが以下に表示されない場合は、パスを \"Legacy (MEW / MyCrypto)\" に変えてください。"
  },
  "selectType": {
    "message": "種類の選択"
  },
  "selectingAllWillAllow": {
    "message": "すべてを選択すると、このサイトに現在のすべてのアカウントが表示されます。このサイトが信頼できることを確認してください。"
  },
  "send": {
    "message": "送金"
  },
  "sendAmount": {
    "message": "送金額"
  },
  "sendSpecifiedTokens": {
    "message": "$1 を送金",
    "description": "Symbol of the specified token"
  },
  "sendTokens": {
    "message": "トークンの送信"
  },
  "sentEther": {
    "message": "Ether の送金"
  },
  "separateEachWord": {
    "message": "単語ごとにスペースを 1 つ置いて分離します"
  },
  "settings": {
    "message": "設定"
  },
  "showAdvancedGasInline": {
    "message": "高度なガス コントロール"
  },
  "showAdvancedGasInlineDescription": {
    "message": "これを選択すると、ガス価格とリミット コントロールが送金画面と確認画面に直接表示されます。"
  },
  "showFiatConversionInTestnets": {
    "message": "テストネット上に変換を表示"
  },
  "showFiatConversionInTestnetsDescription": {
    "message": "これを選択すると、テストネット上にフィアット変換が表示されます"
  },
  "showHexData": {
    "message": "16 進データの表示"
  },
  "showHexDataDescription": {
    "message": "これを選択すると、送金画面に 16 進データフィールドが表示されます"
  },
  "showIncomingTransactions": {
    "message": "入庫の表示"
  },
  "showIncomingTransactionsDescription": {
    "message": "これを選択すると、Etherscan を使用して入庫がトランザクションリストに表示されます"
  },
  "showPermissions": {
    "message": "許可の表示"
  },
  "showPrivateKeys": {
    "message": "秘密鍵の表示"
  },
  "showSeedPhrase": {
    "message": "シークレット リカバリー フレーズを表示する"
  },
  "sigRequest": {
    "message": "署名の要求"
  },
  "sign": {
    "message": "署名"
  },
  "signNotice": {
    "message": "このメッセージに署名すると、\n危険な副次的影響が発生する可能性があります。アカウント全体に対して\n完全に信頼のあるサイトからのメッセージのみに著名してください。\nこの危険な方法は将来のバージョンでは削除されます。"
  },
  "signatureRequest": {
    "message": "署名の要求"
  },
  "signatureRequest1": {
    "message": "メッセージ"
  },
  "signed": {
    "message": "署名が完了しました"
  },
  "slow": {
    "message": "低速"
  },
  "somethingWentWrong": {
    "message": "申し訳ありません。問題が発生しました。"
  },
  "speedUp": {
    "message": "高速化"
  },
  "speedUpCancellation": {
    "message": "このキャンセルの高速化"
  },
  "speedUpTransaction": {
    "message": "このトランザクションの高速化"
  },
  "spendLimitAmount": {
    "message": "使用限度額"
  },
  "spendLimitInsufficient": {
    "message": "使用限度額が十分ではありません"
  },
  "spendLimitInvalid": {
    "message": "使用限度額が無効です。正の数値を使用する必要があります"
  },
  "spendLimitPermission": {
    "message": "使用限度額の許可"
  },
  "spendLimitRequestedBy": {
    "message": "使用限度額が $1 によって要求されました",
    "description": "Origin of the site requesting the spend limit"
  },
  "spendLimitTooLarge": {
    "message": "使用限度額が大きすぎます"
  },
  "stateLogError": {
    "message": "状態ログの検索時にエラーが発生しました。"
  },
  "stateLogFileName": {
    "message": "MetaMask 状態ログ"
  },
  "stateLogs": {
    "message": "状態ログ"
  },
  "stateLogsDescription": {
    "message": "状態ログには、公開アカウント アドレスと送信済みトランザクションが含まれています。"
  },
  "statusConnected": {
    "message": "接続済み"
  },
  "statusNotConnected": {
    "message": "接続されていません"
  },
  "step1LedgerWallet": {
    "message": "レジャー ライブのアプリのダウンロード"
  },
  "step1LedgerWalletMsg": {
    "message": "$1 のロックを解除するには、ダウンロードして設定し、パスワードを入力してください。",
    "description": "$1 represents the `ledgerLiveApp` localization value"
  },
  "step1TrezorWallet": {
    "message": "トレザー ウォレットのプラグイン"
  },
  "step1TrezorWalletMsg": {
    "message": "コンピューターにウォレットを直接接続します。ハードウェア ウォレットのデバイスの使い方の詳細については、$1 をご覧ください",
    "description": "$1 represents the `hardwareWalletSupportLinkConversion` localization key"
  },
  "step2LedgerWallet": {
    "message": "レジャー ウォレットのプラグイン"
  },
  "step2LedgerWalletMsg": {
    "message": "コンピューターにウォレットを直接接続します。レジャーのロックを解除し、イーサリアムのアプリを開きます。ハードウェア ウォレットのデバイスの使い方の詳細については、$1 をご覧ください。",
    "description": "$1 represents the `hardwareWalletSupportLinkConversion` localization key"
  },
  "storePhrase": {
    "message": "このフレーズを 1Password のようなパスワードマネージャーに保管します。"
  },
  "submit": {
    "message": "送信"
  },
  "submitted": {
    "message": "送信済み"
  },
  "support": {
    "message": "サポート"
  },
  "supportCenter": {
    "message": "当社のサポート センターにアクセス"
  },
  "swap": {
    "message": "スワップ"
  },
  "swapAdvancedSlippageInfo": {
    "message": "注文した時点と注文が承認された時点で価格が変わることを 「スリッページ」 と呼びます。スリッページが「最大スリッページ」設定を超える場合、スワップは自動的にキャンセルされます。"
  },
  "swapAggregator": {
    "message": "アグリゲーター"
  },
  "swapAllowSwappingOf": {
    "message": "$1 のスワッピングを許可します",
    "description": "Shows a user that they need to allow a token for swapping on their hardware wallet"
  },
  "swapAmountReceived": {
    "message": "保証額"
  },
  "swapAmountReceivedInfo": {
    "message": "これは受け取る最低額です。スリッページに基づいて、それ以上の額を受け取ることができます。"
  },
  "swapApproval": {
    "message": "スワップに対して $1 を承認",
    "description": "Used in the transaction display list to describe a transaction that is an approve call on a token that is to be swapped.. $1 is the symbol of a token that has been approved."
  },
  "swapApproveNeedMoreTokens": {
    "message": "このスワップを完了するには、さらに $1 個の $2 が必要です。",
    "description": "Tells the user how many more of a given token they need for a specific swap. $1 is an amount of tokens and $2 is the token symbol."
  },
  "swapBetterQuoteAvailable": {
    "message": "より適切な見積もりが利用可能です"
  },
  "swapBuildQuotePlaceHolderText": {
    "message": "$1 と一致するトークンがありません",
    "description": "Tells the user that a given search string does not match any tokens in our token lists. $1 can be any string of text"
  },
  "swapCheckingQuote": {
    "message": "$1 をチェック中",
    "description": "Shown to the user during quote loading. $1 is the name of an aggregator. The message indicates that metamask is currently checking if that aggregator has a trade/quote for their requested swap."
  },
  "swapConfirmWithHwWallet": {
    "message": "ハードウェア ウォレットで確認する"
  },
  "swapContractDataDisabledErrorDescription": {
    "message": "レジャーのイーサリアム アプリで、\"設定\" に移動し、契約データを許可します。次に、スワップを再度試します。"
  },
  "swapContractDataDisabledErrorTitle": {
    "message": "契約データは、お客様のレジャーでは無効です"
  },
  "swapCustom": {
    "message": "カスタム"
  },
  "swapDecentralizedExchange": {
    "message": "分散型交換"
  },
  "swapEditLimit": {
    "message": "限度額の編集"
  },
  "swapEnableDescription": {
    "message": "これは必須であり、$1 をスワップするための MetaMask 許可を付与します。",
    "description": "Gives the user info about the required approval transaction for swaps. $1 will be the symbol of a token being approved for swaps."
  },
  "swapEstimatedNetworkFee": {
    "message": "推定のネットワーク手数料"
  },
  "swapEstimatedNetworkFeeSummary": {
    "message": "“$1” は予定する実際の手数料です。正確な額はネットワークの状態によって異なります。",
    "description": "$1 will be the translation of swapEstimatedNetworkFee, with the font bolded"
  },
  "swapEstimatedNetworkFees": {
    "message": "推定のネットワーク手数料"
  },
  "swapEstimatedNetworkFeesInfo": {
    "message": "これは、スワップを完了するために使用されるネットワーク手数料の推定値です。実際の額はネットワークの状態によって変更される可能性があります。"
  },
  "swapFailedErrorDescriptionWithSupportLink": {
    "message": "トランザクション障害が発生した場合は、いつでもお手伝いいたします。この問題が解決しない場合は、$1 でカスタマーサポートにお問い合わせください。",
    "description": "This message is shown to a user if their swap fails. The $1 will be replaced by support.metamask.io"
  },
  "swapFailedErrorTitle": {
    "message": "スワップに失敗しました"
  },
  "swapFetchingQuotesErrorDescription": {
    "message": "問題が発生しました。もう一度実行してください。エラーが解消されない場合は、カスタマサポート担当者までお問い合わせください。"
  },
  "swapFetchingQuotesErrorTitle": {
    "message": "見積もり取り出しのエラー"
  },
  "swapFetchingTokens": {
    "message": "トークンを取り出し中..."
  },
  "swapFinalizing": {
    "message": "終了中..."
  },
  "swapFromTo": {
    "message": "$1 から $2 のスワップ",
    "description": "Tells a user that they need to confirm on their hardware wallet a swap of 2 tokens. $1 is a source token and $2 is a destination token"
  },
  "swapGasFeesSplit": {
    "message": "前の画面のガス料金は、この 2 つのトランザクションに分けられています。"
  },
  "swapHighSlippageWarning": {
    "message": "スリッページ額が非常に大きいです。"
  },
  "swapLowSlippageError": {
    "message": "トランザクションが失敗する可能性があります。最大スリッページが低すぎます。"
  },
  "swapMaxNetworkFeeInfo": {
    "message": "“$1” は使用する最大量です。ネットワークが不安定なときは、これは大きな量になることがあります。",
    "description": "$1 will be the translation of swapMaxNetworkFees, with the font bolded"
  },
  "swapMaxNetworkFees": {
    "message": "最大ネットワーク手数料"
  },
  "swapMaxSlippage": {
    "message": "最大スリッページ"
  },
  "swapMetaMaskFee": {
    "message": "MetaMask 手数料"
  },
  "swapMetaMaskFeeDescription": {
    "message": "当社は毎回最上位の流動性のソースから最良の価格を見つけます。$1 の手数料が自動的にこの見積もりに含まれます。",
    "description": "Provides information about the fee that metamask takes for swaps. $1 is a decimal number."
  },
  "swapNQuotes": {
    "message": "$1 の見積もり",
    "description": "$1 is the number of quotes that the user can select from when opening the list of quotes on the 'view quote' screen"
  },
  "swapNetworkFeeSummary": {
    "message": "ネットワーク手数料には、スワップを処理して $1 ネットワーク上に保管する費用も含まれています。MetaMask は手数料から利益を得ません。"
  },
  "swapNewQuoteIn": {
    "message": "$1 での新規の見積もり",
    "description": "Tells the user the amount of time until the currently displayed quotes are update. $1 is a time that is counting down from 1:00 to 0:00"
  },
  "swapOnceTransactionHasProcess": {
    "message": "このトランザクションの処理が完了すると、$1 がアカウントに追加されます。",
    "description": "This message communicates the token that is being transferred. It is shown on the awaiting swap screen. The $1 will be a token symbol."
  },
  "swapPriceDifference": {
    "message": "これから $1 $2 (～$3) を $4 $5 (～$6) と交換することになります。",
    "description": "This message represents the price slippage for the swap.  $1 and $4 are a number (ex: 2.89), $2 and $5 are symbols (ex: ETH), and $3 and $6 are fiat currency amounts."
  },
  "swapPriceDifferenceTitle": {
    "message": "約 $1% の価格差",
    "description": "$1 is a number (ex: 1.23) that represents the price difference."
  },
  "swapProcessing": {
    "message": "処理中"
  },
  "swapQuoteDetails": {
    "message": "見積もりの詳細"
  },
  "swapQuoteDetailsSlippageInfo": {
    "message": "注文した時点と注文が承認された時点で価格が変わることを \"スリッページ\" と呼びます。スリッページが \"最大スリッページ\" 設定を超える場合、スワップは自動的にキャンセルされます。"
  },
  "swapQuoteIncludesRate": {
    "message": "見積もりには $1% の MetaMask 手数料が含まれています",
    "description": "Provides information about the fee that metamask takes for swaps. $1 is a decimal number."
  },
  "swapQuoteNofN": {
    "message": "$2 個中の $1 個の見積もり",
    "description": "A count of loaded quotes shown to the user while they are waiting for quotes to be fetched. $1 is the number of quotes already loaded, and $2 is the total number of quotes to load."
  },
  "swapQuoteSource": {
    "message": "見積もりのソース"
  },
  "swapQuotesAreRefreshed": {
    "message": "現在のマーケット状態を反映するために、見積もりはたびたび更新されます。"
  },
  "swapQuotesExpiredErrorDescription": {
    "message": "最新のレートを取得するには、新しい見積もりを要求してください。"
  },
  "swapQuotesExpiredErrorTitle": {
    "message": "見積もりのタイムアウト"
  },
  "swapQuotesNotAvailableErrorDescription": {
    "message": "額の調整またはスリッページの設定を試みてから、もう一度実行してください。"
  },
  "swapQuotesNotAvailableErrorTitle": {
    "message": "見積もりを取得できません"
  },
  "swapRate": {
    "message": "レート"
  },
  "swapReceiving": {
    "message": "受信中"
  },
  "swapReceivingInfoTooltip": {
    "message": "これは推定値です。正確な額はスリッページによって異なります。"
  },
  "swapRequestForQuotation": {
    "message": "見積もりの要求"
  },
  "swapReviewSwap": {
    "message": "スワップの確認"
  },
  "swapSearchForAToken": {
    "message": "トークンの検索"
  },
  "swapSelect": {
    "message": "選択"
  },
  "swapSelectAQuote": {
    "message": "見積もりの選択"
  },
  "swapSelectAToken": {
    "message": "トークンの選択"
  },
  "swapSelectQuotePopoverDescription": {
    "message": "複数の流動性のソースから収集したすべての見積もりを下に示します。"
  },
  "swapSlippageNegative": {
    "message": "スリッページは 0 以上でなければなりません。"
  },
  "swapSource": {
    "message": "流動性のソース"
  },
  "swapSourceInfo": {
    "message": "当社は、最良のレートと最小のネットワーク手数料を見つけるために、複数の流動性のソース (交換所、アグリゲーター、および専門のマーケットメーカー) を検索します。"
  },
  "swapSwapFrom": {
    "message": "スワップ元"
  },
  "swapSwapSwitch": {
    "message": "トークンに対する切り替え"
  },
  "swapSwapTo": {
    "message": "スワップ先"
  },
  "swapThisWillAllowApprove": {
    "message": "これにより、$1 のスワップが可能になります。"
  },
  "swapToConfirmWithHwWallet": {
    "message": "ハードウェア ウォレットで確認する"
  },
  "swapTokenAvailable": {
    "message": "$1 がアカウントに追加されました。",
    "description": "This message is shown after a swap is successful and communicates the exact amount of tokens the user has received for a swap. The $1 is a decimal number of tokens followed by the token symbol."
  },
  "swapTokenBalanceUnavailable": {
    "message": "$1 の残高を取り戻すことができませんでした。",
    "description": "This message communicates to the user that their balance of a given token is currently unavailable. $1 will be replaced by a token symbol"
  },
  "swapTokenToToken": {
    "message": "$1 を $2 にスワップ",
    "description": "Used in the transaction display list to describe a swap. $1 and $2 are the symbols of tokens in involved in a swap."
  },
  "swapTokenVerificationMessage": {
    "message": "常に $1 のトークン アドレスを確認してください。",
    "description": "Points the user to Etherscan as a place they can verify information about a token. $1 is replaced with the translation for \"Etherscan\" followed by an info icon that shows more info on hover."
  },
  "swapTokenVerificationOnlyOneSource": {
    "message": "1 つのソースでのみ検証済です。"
  },
  "swapTokenVerificationSources": {
    "message": "$1 のソースで検証済です。",
    "description": "Indicates the number of token information sources that recognize the symbol + address. $1 is a decimal number."
  },
  "swapTransactionComplete": {
    "message": "トランザクションが完了しました"
  },
  "swapTwoTransactions": {
    "message": "2 つのトランザクション"
  },
  "swapUnknown": {
    "message": "不明です"
  },
  "swapUsingBestQuote": {
    "message": "最良の見積もりを使用する"
  },
  "swapVerifyTokenExplanation": {
    "message": "複数のトークンが同じ名前とシンボルを使用できます。$1 をチェックして、これが探しているトークンであることを確認します。",
    "description": "This appears in a tooltip next to the verifyThisTokenOn message. It gives the user more information about why they should check the token on a block explorer. $1 will be the name or url of the block explorer, which will be the translation of 'etherscan' or a block explorer url specified for a custom network."
  },
  "swapYourTokenBalance": {
    "message": "$1 $2 はスワップに使用可能です",
    "description": "Tells the user how much of a token they have in their balance. $1 is a decimal number amount of tokens, and $2 is a token symbol"
  },
  "swapZeroSlippage": {
    "message": "0% スリッページ"
  },
  "swapsAdvancedOptions": {
    "message": "詳細オプション"
  },
  "swapsExcessiveSlippageWarning": {
    "message": "スリッページ額が非常に大きいので、レートが悪くなります。最大スリッページを 15% 未満の値に減らしてください。"
  },
  "swapsMaxSlippage": {
    "message": "最大スリッページ"
  },
  "swapsNotEnoughForTx": {
    "message": "トランザクションを完了するには、$1 が不足しています",
    "description": "Tells the user that they don't have enough of a token for a proposed swap. $1 is a token symbol"
  },
  "swapsViewInActivity": {
    "message": "アクティビティの表示"
  },
  "switchEthereumChainConfirmationDescription": {
    "message": "これにより MetaMask 内で選択されたネットワークが、以前に追加されたものに切り替わります。"
  },
  "switchEthereumChainConfirmationTitle": {
    "message": "このサイトのネットワーク変更を許可しますか？"
  },
  "switchLedgerPaths": {
    "message": "レジャー パスの切り替え"
  },
  "switchLedgerPathsText": {
    "message": "レジャー パスを選択して他のアカウントを表示します"
  },
  "switchNetwork": {
    "message": "ネットワークの切り替え"
  },
  "switchNetworks": {
    "message": "ネットワークの切り替え"
  },
  "switchToThisAccount": {
    "message": "このアカウントへの切り替え"
  },
  "switchingNetworksCancelsPendingConfirmations": {
    "message": "ネットワークを切り替えると、保留中の確認がすべてキャンセルされます"
  },
  "symbol": {
    "message": "シンボル"
  },
  "symbolBetweenZeroTwelve": {
    "message": "シンボルは 11 文字以下にする必要があります。"
  },
  "syncWithMobile": {
    "message": "モバイルとの同期"
  },
  "syncWithMobileBeCareful": {
    "message": "このコードをスキャンするとき、画面を誰にも見られていないことを確認してください"
  },
  "syncWithMobileComplete": {
    "message": "データの同期に成功しました。MetaMask モバイル アプリをご活用ください!"
  },
  "syncWithMobileDesc": {
    "message": "アカウントと情報をモバイルデバイスと同期させることができます。MetaMaskモバイルアプリを開き、\"設定\" に進み、\"ブラウザー拡張機能から同期\" をタップします。"
  },
  "syncWithMobileDescNewUsers": {
    "message": "MetaMask モバイル アプリを初めて開く場合は、電話機を以下のステップに従って操作してください。"
  },
  "syncWithMobileScanThisCode": {
    "message": "MetaMask モバイル アプリでこのコードをスキャンします"
  },
  "syncWithMobileTitle": {
    "message": "モバイルとの同期"
  },
  "syncWithThreeBox": {
    "message": "データを 3Box と同期 (試験用)"
  },
  "syncWithThreeBoxDescription": {
    "message": "これをオンにすると、設定が 3Box でバックアップされます。この機能は現在試験段階にあります。ご自身の責任で使用してください。"
  },
  "syncWithThreeBoxDisabled": {
    "message": "3Box は、最初の同期中のエラーにより使用不能状態にあります"
  },
  "terms": {
    "message": "使用条件"
  },
  "termsOfService": {
    "message": "サービス利用条件"
  },
  "testFaucet": {
    "message": "テスト Faucet"
  },
  "thisWillCreate": {
    "message": "これにより、新しいウォレットとシークレット リカバリー フレーズが作成されます"
  },
  "tips": {
    "message": "ヒント"
  },
  "to": {
    "message": "移動先"
  },
  "toAddress": {
    "message": "移動先:$1",
    "description": "$1 is the address to include in the To label. It is typically shortened first using shortenAddress"
  },
  "toWithColon": {
    "message": "移動先:"
  },
  "token": {
    "message": "トークン"
  },
  "tokenAlreadyAdded": {
    "message": "トークンの追加が既に完了しています。"
  },
  "tokenContractAddress": {
    "message": "トークン コントラクト アドレス"
  },
  "tokenDecimalFetchFailed": {
    "message": "トークンの 10 進数が必要です。"
  },
  "tokenSymbol": {
    "message": "トークン シンボル"
<<<<<<< HEAD
=======
  },
  "tooltipApproveButton": {
    "message": "理解しました"
>>>>>>> 2bfc3a09
  },
  "total": {
    "message": "合計"
  },
  "transaction": {
    "message": "トランザクション"
  },
  "transactionCancelAttempted": {
    "message": "$1 のガス手数料が $2 でトランザクションのキャンセルが試みられました"
  },
  "transactionCancelSuccess": {
    "message": "$2 でのトランザクションのキャンセルが成功しました"
  },
  "transactionConfirmed": {
    "message": "トランザクションは $2 で確定されました。"
  },
  "transactionCreated": {
    "message": "トランザクションは $1の値が $2 で作成されました。"
  },
  "transactionDropped": {
    "message": "トランザクションは $2 で削除されました。"
  },
  "transactionError": {
    "message": "トランザクション エラー。コントラクト コードで例外がスローされました。"
  },
  "transactionErrorNoContract": {
    "message": "コントラクト外アドレスに対して関数の呼び出しを試みています。"
  },
  "transactionErrored": {
    "message": "トランザクションでエラーが発生しました。"
  },
  "transactionFee": {
    "message": "トランザクション手数料"
  },
  "transactionResubmitted": {
    "message": "ガス手数料を $2 で $1 に増加して、トランザクションを再送信しました。"
  },
  "transactionSubmitted": {
    "message": "$1 のガス手数料が $2 でトランザクションが送信されました。"
  },
  "transactionUpdated": {
    "message": "トランザクションは $2 で更新されました。"
  },
  "transfer": {
    "message": "転送"
  },
  "transferBetweenAccounts": {
    "message": "自分のアカウント間での転送"
  },
  "transferFrom": {
    "message": "転送元"
  },
  "troubleConnectingToWallet": {
    "message": "$1 への接続に問題があります。$2 をレビューしてから、もう一度実行してください。",
    "description": "$1 is the wallet device name; $2 is a link to wallet connection guide"
  },
  "troubleTokenBalances": {
    "message": "トークン バランスのロードに問題があります。トークン バランスを表示できます",
    "description": "Followed by a link (here) to view token balances"
  },
  "trustSiteApprovePermission": {
    "message": "このサイトを信頼しますか?許可を与えることにより、$1 は $2 を取り消して、トランザクションを自動化できます。",
    "description": "$1 is the url requesting permission and $2 is the symbol of the currency that the request is for"
  },
  "tryAgain": {
    "message": "再試行"
  },
  "typePassword": {
    "message": "MetaMask パスワードを入力"
  },
  "unapproved": {
    "message": "未承認"
  },
  "units": {
    "message": "単位"
  },
  "unknown": {
    "message": "不明です"
  },
  "unknownCameraError": {
    "message": "カメラにアクセスしているときにエラーが発生しました。もう一度実行してください..."
  },
  "unknownCameraErrorTitle": {
    "message": "申し訳ありません。問題が発生しました..."
  },
  "unknownNetwork": {
    "message": "不明なプライベート ネットワーク"
  },
  "unknownQrCode": {
    "message": "エラー:QR コードを識別できませんでした"
  },
  "unlimited": {
    "message": "無制限"
  },
  "unlock": {
    "message": "ロック解除"
  },
  "unlockMessage": {
    "message": "分散型 Web が待機しています"
  },
  "unrecognizedChain": {
    "message": "カスタム ネットワークが認識されません。続行する前に $1 をお勧めします",
    "description": "$1 is a clickable link with text defined by the 'unrecognizedChanLinkText' key. The link will open to instructions for users to validate custom network details."
  },
  "unrecognizedChainLinkText": {
    "message": "ネットワークの詳細を確認します",
    "description": "Serves as link text for the 'unrecognizedChain' key. This text will be embedded inside the translation for that key."
  },
  "updatedWithDate": {
    "message": "$1 に更新されました"
  },
  "urlErrorMsg": {
    "message": "URL には適切な HTTP/HTTPS プレフィックスが必要です。"
  },
  "urlExistsErrorMsg": {
    "message": "URL はネットワークの既存のリストに既に存在します"
  },
  "usePhishingDetection": {
    "message": "フィッシング検出を使用"
  },
  "usePhishingDetectionDescription": {
    "message": "イーサリアムユーザーを対象としたドメインのフィッシングに対して警告を表示します"
  },
  "usedByClients": {
    "message": "さまざまな異なるクライアントによって使用されています"
  },
  "userName": {
    "message": "ユーザー名"
  },
  "verifyThisTokenDecimalOn": {
    "message": "トークン桁数は $1 にあります。",
    "description": "Points the user to etherscan as a place they can verify information about a token. $1 is replaced with the translation for \"etherscan\""
  },
  "verifyThisTokenOn": {
    "message": "このトークンを $1 で検証",
    "description": "Points the user to etherscan as a place they can verify information about a token. $1 is replaced with the translation for \"etherscan\""
  },
  "viewAccount": {
    "message": "アカウントを表示"
  },
  "viewAllDetails": {
    "message": "すべての詳細の表示"
  },
  "viewContact": {
    "message": "連絡先を表示"
  },
  "viewMore": {
    "message": "詳細を表示"
  },
  "viewOnCustomBlockExplorer": {
    "message": "$1 に表示"
  },
  "viewOnEtherscan": {
    "message": "Etherscan で表示"
  },
  "viewinExplorer": {
    "message": "Explorer で表示"
  },
  "visitWebSite": {
    "message": "当社の Web サイトにアクセス"
  },
  "walletConnectionGuide": {
    "message": "当社のハードウェア ウォレット接続ガイド"
  },
  "walletSeed": {
    "message": "シークレット リカバリー フレーズ"
  },
  "walletSeedRestore": {
    "message": "ウォレット シークレット リカバリー フレーズ"
  },
  "web3ShimUsageNotification": {
    "message": "現在のウェブサイトが、削除済の window.web3 API の使用を検知しました。サイトが壊れているようであれば、$1 をクリックして詳細を確認してください。",
    "description": "$1 is a clickable link."
  },
  "welcome": {
    "message": "MetaMask にようこそ"
  },
  "welcomeBack": {
    "message": "ようこそ！"
  },
  "whatsNew": {
    "message": "新機能",
    "description": "This is the title of a popup that gives users notifications about new features and updates to MetaMask."
  },
  "whatsThis": {
    "message": "これは何ですか?"
  },
  "writePhrase": {
    "message": "このフレーズを紙に書いて安全な場所に保管してください。さらなるセキュリティが必要な場合は、複数の紙に書いて、それぞれを 2 ～ 3 の異なる場所に保管します。"
  },
  "xOfY": {
    "message": "$2 中の $1",
    "description": "$1 and $2 are intended to be two numbers, where $2 is a total, and $1 is a count towards that total"
  },
  "xOfYPending": {
    "message": "$2 中 $1 が保留中",
    "description": "$1 and $2 are intended to be two numbers, where $2 is a total number of pending confirmations, and $1 is a count towards that total"
  },
  "yesLetsTry": {
    "message": "試行する"
  },
  "youNeedToAllowCameraAccess": {
    "message": "この機能を使用するには、カメラへのアクセスを許可する必要があります。"
  },
  "youSign": {
    "message": "著名しています"
  },
  "yourPrivateSeedPhrase": {
    "message": "秘密のシークレット リカバリー フレーズ"
  },
  "zeroGasPriceOnSpeedUpError": {
    "message": "スピードアップ時にゼロのガス価格"
  }
}<|MERGE_RESOLUTION|>--- conflicted
+++ resolved
@@ -1033,12 +1033,9 @@
   },
   "mainnet": {
     "message": "イーサリアム メインネット"
-<<<<<<< HEAD
-=======
   },
   "makeAnotherSwap": {
     "message": "新しいスワップの作成"
->>>>>>> 2bfc3a09
   },
   "max": {
     "message": "最大"
@@ -2149,12 +2146,9 @@
   },
   "tokenSymbol": {
     "message": "トークン シンボル"
-<<<<<<< HEAD
-=======
   },
   "tooltipApproveButton": {
     "message": "理解しました"
->>>>>>> 2bfc3a09
   },
   "total": {
     "message": "合計"

--- conflicted
+++ resolved
@@ -2675,12 +2675,6 @@
   "smartTransactionsSubDescription": {
     "message": "Enabling allows MetaMask to simulate transactions, proactively cancel bad transactions and sign MetaMask Swaps transactions for you."
   },
-<<<<<<< HEAD
-  "smartTransactionsYouCanOptOut": {
-    "message": "You can opt-out in advanced settings any time."
-  },
-=======
->>>>>>> 4ae7ff73
   "smartTransactionsUnavailable": {
     "message": "Smart transactions temporarily unavailable"
   },

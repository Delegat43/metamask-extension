--- conflicted
+++ resolved
@@ -1489,10 +1489,7 @@
       createTransactionEventFragment: txController.createTransactionEventFragment.bind(
         txController,
       ),
-<<<<<<< HEAD
-=======
       getTransactions: txController.getTransactions.bind(txController),
->>>>>>> 009c6e14
 
       // messageManager
       signMessage: this.signMessage.bind(this),
@@ -2903,10 +2900,7 @@
    */
   setupUntrustedCommunication({ connectionStream, sender, subjectType }) {
     const { usePhishDetect } = this.preferencesController.store.getState();
-<<<<<<< HEAD
-=======
-
->>>>>>> 009c6e14
+
     let _subjectType;
     if (subjectType) {
       _subjectType = subjectType;
@@ -3019,20 +3013,13 @@
    * A method for serving our ethereum provider over a given stream.
    *
    * @param {*} outStream - The stream to provide over.
-<<<<<<< HEAD
-   * @param {MessageSender} sender - The sender of the messages on this stream
-=======
    * @param {MessageSender | SnapSender} sender - The sender of the messages on this stream
->>>>>>> 009c6e14
    * @param {string} subjectType - The type of the sender, i.e. subject.
    */
   setupProviderConnection(outStream, sender, subjectType) {
     let origin;
     if (subjectType === SUBJECT_TYPES.INTERNAL) {
       origin = 'metamask';
-<<<<<<< HEAD
-    } else {
-=======
     }
     ///: BEGIN:ONLY_INCLUDE_IN(flask)
     else if (subjectType === SUBJECT_TYPES.SNAP) {
@@ -3040,7 +3027,6 @@
     }
     ///: END:ONLY_INCLUDE_IN
     else {
->>>>>>> 009c6e14
       origin = new URL(sender.url).origin;
     }
 
@@ -3059,10 +3045,6 @@
 
     const engine = this.setupProviderEngine({
       origin,
-<<<<<<< HEAD
-      tabId,
-=======
->>>>>>> 009c6e14
       sender,
       subjectType,
       tabId,
@@ -3151,10 +3133,7 @@
     // logging
     engine.push(createLoggerMiddleware({ origin }));
     engine.push(this.permissionLogController.createMiddleware());
-<<<<<<< HEAD
-=======
-
->>>>>>> 009c6e14
+
     // onboarding
     if (subjectType === SUBJECT_TYPES.WEBSITE) {
       engine.push(
@@ -3164,11 +3143,8 @@
         }),
       );
     }
-<<<<<<< HEAD
-=======
 
     // Unrestricted/permissionless RPC method implementations
->>>>>>> 009c6e14
     engine.push(
       createMethodMiddleware({
         origin,

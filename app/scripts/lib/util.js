--- conflicted
+++ resolved
@@ -18,7 +18,25 @@
   return stack
 }
 
-<<<<<<< HEAD
+/**
+ * Used to determine the window type through which the app is being viewed.
+ *  - 'popup' refers to the extension opened through the browser app icon (in top right corner in chrome and firefox)
+ *  - 'responsive' refers to the main browser window
+ *  - 'notification' refers to the popup that appears in its own window when taking action outside of metamask
+ *
+ * @returns {string} A single word label that represents the type of window through which the app is being viewed
+ *
+ */
+const getEnvironmentType = (url = window.location.href) => {
+  if (url.match(/popup.html(?:\?.+)*$/)) {
+    return ENVIRONMENT_TYPE_POPUP
+  } else if (url.match(/home.html(?:\?.+)*$/) || url.match(/home.html(?:#.*)*$/)) {
+    return ENVIRONMENT_TYPE_FULLSCREEN
+  } else {
+    return ENVIRONMENT_TYPE_NOTIFICATION
+  }
+}
+
 /**
  * Checks whether a given balance of ETH, represented as a hex string, is sufficient to pay a value plus a gas fee
  *
@@ -30,18 +48,6 @@
  * @returns {boolean} Whether the balance is greater than or equal to the value plus the value of gas times gasPrice
  *
  */
-=======
-const getEnvironmentType = (url = window.location.href) => {
-  if (url.match(/popup.html(?:\?.+)*$/)) {
-    return ENVIRONMENT_TYPE_POPUP
-  } else if (url.match(/home.html(?:\?.+)*$/) || url.match(/home.html(?:#.*)*$/)) {
-    return ENVIRONMENT_TYPE_FULLSCREEN
-  } else {
-    return ENVIRONMENT_TYPE_NOTIFICATION
-  }
-}
-
->>>>>>> 7e21fc2a
 function sufficientBalance (txParams, hexBalance) {
   // validate hexBalance is a hex string
   assert.equal(typeof hexBalance, 'string', 'sufficientBalance - hexBalance is not a hex string')

import { strict as assert } from 'assert';
import sinon from 'sinon';
import { MAINNET_CHAIN_ID } from '../../../shared/constants/network';
import PreferencesController from './preferences';
import NetworkController from './network';

describe('preferences controller', function () {
  let preferencesController;
  let network;
  let currentChainId;
  let provider;
  const migrateAddressBookState = sinon.stub();

  beforeEach(function () {
    const sandbox = sinon.createSandbox();
    currentChainId = MAINNET_CHAIN_ID;
    const networkControllerProviderConfig = {
      getAccounts: () => undefined,
    };
    network = new NetworkController();
    network.setInfuraProjectId('foo');
    network.initializeProvider(networkControllerProviderConfig);
    provider = network.getProviderAndBlockTracker().provider;

    sandbox
      .stub(network, 'getLatestBlock')
      .callsFake(() => Promise.resolve({}));
    sandbox.stub(network, 'getCurrentChainId').callsFake(() => currentChainId);
    sandbox
      .stub(network, 'getProviderConfig')
      .callsFake(() => ({ type: 'mainnet' }));

    preferencesController = new PreferencesController({
      migrateAddressBookState,
      network,
      provider,
    });
  });

  afterEach(function () {
    sinon.restore();
  });

  describe('setAddresses', function () {
    it('should keep a map of addresses to names and addresses in the store', function () {
      preferencesController.setAddresses(['0xda22le', '0x7e57e2']);

      const { identities } = preferencesController.store.getState();
      assert.deepEqual(identities, {
        '0xda22le': {
          name: 'Account 1',
          address: '0xda22le',
        },
        '0x7e57e2': {
          name: 'Account 2',
          address: '0x7e57e2',
        },
      });
    });

    it('should replace its list of addresses', function () {
      preferencesController.setAddresses(['0xda22le', '0x7e57e2']);
      preferencesController.setAddresses(['0xda22le77', '0x7e57e277']);

      const { identities } = preferencesController.store.getState();
      assert.deepEqual(identities, {
        '0xda22le77': {
          name: 'Account 1',
          address: '0xda22le77',
        },
        '0x7e57e277': {
          name: 'Account 2',
          address: '0x7e57e277',
        },
      });
    });
  });

  describe('removeAddress', function () {
    it('should remove an address from state', function () {
      preferencesController.setAddresses(['0xda22le', '0x7e57e2']);

      preferencesController.removeAddress('0xda22le');

      assert.equal(
        preferencesController.store.getState().identities['0xda22le'],
        undefined,
      );
    });

    it('should switch accounts if the selected address is removed', function () {
      preferencesController.setAddresses(['0xda22le', '0x7e57e2']);

      preferencesController.setSelectedAddress('0x7e57e2');
      preferencesController.removeAddress('0x7e57e2');

      assert.equal(preferencesController.getSelectedAddress(), '0xda22le');
    });
  });

  describe('setAccountLabel', function () {
    it('should update a label for the given account', function () {
      preferencesController.setAddresses(['0xda22le', '0x7e57e2']);

      assert.deepEqual(
        preferencesController.store.getState().identities['0xda22le'],
        {
          name: 'Account 1',
          address: '0xda22le',
        },
      );

      preferencesController.setAccountLabel('0xda22le', 'Dazzle');
      assert.deepEqual(
        preferencesController.store.getState().identities['0xda22le'],
        {
          name: 'Dazzle',
          address: '0xda22le',
        },
      );
    });
  });

  describe('setPasswordForgotten', function () {
    it('should default to false', function () {
      const state = preferencesController.store.getState();
      assert.equal(state.forgottenPassword, false);
    });

    it('should set the forgottenPassword property in state', function () {
      assert.equal(
        preferencesController.store.getState().forgottenPassword,
        false,
      );

      preferencesController.setPasswordForgotten(true);

      assert.equal(
        preferencesController.store.getState().forgottenPassword,
        true,
      );
    });
  });

  describe('#updateRpc', function () {
    it('should update the rpcDetails properly', async function () {
      preferencesController.store.updateState({
        frequentRpcListDetail: [{}, { rpcUrl: 'test', chainId: '0x1' }, {}],
      });
      await preferencesController.updateRpc({ rpcUrl: 'test', chainId: '0x1' });
      await preferencesController.updateRpc({
        rpcUrl: 'test/1',
        chainId: '0x1',
      });
      await preferencesController.updateRpc({
        rpcUrl: 'test/2',
        chainId: '0x1',
      });
      await preferencesController.updateRpc({
        rpcUrl: 'test/3',
        chainId: '0x1',
      });
      const list = preferencesController.getFrequentRpcListDetail();
      assert.deepEqual(list[1], { rpcUrl: 'test', chainId: '0x1' });
    });

    it('should migrate address book entries if chainId changes', async function () {
      preferencesController.store.updateState({
        frequentRpcListDetail: [{}, { rpcUrl: 'test', chainId: '1' }, {}],
      });
      await preferencesController.updateRpc({ rpcUrl: 'test', chainId: '0x1' });
      assert(migrateAddressBookState.calledWith('1', '0x1'));
    });
  });

  describe('adding and removing from frequentRpcListDetail', function () {
    it('should add custom RPC url to state', function () {
      preferencesController.addToFrequentRpcList('rpc_url', '0x1');
      assert.deepEqual(
        preferencesController.store.getState().frequentRpcListDetail,
        [
          {
            rpcUrl: 'rpc_url',
            chainId: '0x1',
            ticker: 'ETH',
            nickname: '',
            rpcPrefs: {},
          },
        ],
      );
      preferencesController.addToFrequentRpcList('rpc_url', '0x1');
      assert.deepEqual(
        preferencesController.store.getState().frequentRpcListDetail,
        [
          {
            rpcUrl: 'rpc_url',
            chainId: '0x1',
            ticker: 'ETH',
            nickname: '',
            rpcPrefs: {},
          },
        ],
      );
    });

    it('should throw if chainId is invalid', function () {
      assert.throws(() => {
        preferencesController.addToFrequentRpcList('rpc_url', '1');
      }, 'should throw on invalid chainId');
    });

    it('should remove custom RPC url from state', function () {
      preferencesController.addToFrequentRpcList('rpc_url', '0x1');
      assert.deepEqual(
        preferencesController.store.getState().frequentRpcListDetail,
        [
          {
            rpcUrl: 'rpc_url',
            chainId: '0x1',
            ticker: 'ETH',
            nickname: '',
            rpcPrefs: {},
          },
        ],
      );
      preferencesController.removeFromFrequentRpcList('other_rpc_url');
      preferencesController.removeFromFrequentRpcList('http://localhost:8545');
      preferencesController.removeFromFrequentRpcList('rpc_url');
      assert.deepEqual(
        preferencesController.store.getState().frequentRpcListDetail,
        [],
      );
    });
  });

  describe('setUsePhishDetect', function () {
    it('should default to true', function () {
      const state = preferencesController.store.getState();
      assert.equal(state.usePhishDetect, true);
    });

    it('should set the usePhishDetect property in state', function () {
      assert.equal(preferencesController.store.getState().usePhishDetect, true);
      preferencesController.setUsePhishDetect(false);
      assert.equal(
        preferencesController.store.getState().usePhishDetect,
        false,
      );
    });
  });
  describe('setUseTokenDetection', function () {
    it('should default to false', function () {
      const state = preferencesController.store.getState();
      assert.equal(state.useTokenDetection, false);
    });

    it('should set the useTokenDetection property in state', function () {
      assert.equal(
        preferencesController.store.getState().useTokenDetection,
        false,
      );
      preferencesController.setUseTokenDetection(true);
      assert.equal(
        preferencesController.store.getState().useTokenDetection,
        true,
      );
    });
  });

<<<<<<< HEAD
=======
  describe('setUseCollectibleDetection', function () {
    it('should default to false', function () {
      const state = preferencesController.store.getState();
      assert.equal(state.useCollectibleDetection, false);
    });

    it('should set the useCollectibleDetection property in state', function () {
      assert.equal(
        preferencesController.store.getState().useCollectibleDetection,
        false,
      );
      preferencesController.setOpenSeaEnabled(true);
      preferencesController.setUseCollectibleDetection(true);
      assert.equal(
        preferencesController.store.getState().useCollectibleDetection,
        true,
      );
    });
  });

  describe('setOpenSeaEnabled', function () {
    it('should default to false', function () {
      const state = preferencesController.store.getState();
      assert.equal(state.openSeaEnabled, false);
    });

    it('should set the openSeaEnabled property in state', function () {
      assert.equal(
        preferencesController.store.getState().openSeaEnabled,
        false,
      );
      preferencesController.setOpenSeaEnabled(true);
      assert.equal(preferencesController.store.getState().openSeaEnabled, true);
    });
  });

>>>>>>> 39d5afb3
  describe('setAdvancedGasFee', function () {
    it('should default to null', function () {
      const state = preferencesController.store.getState();
      assert.equal(state.advancedGasFee, null);
    });

    it('should set the setAdvancedGasFee property in state', function () {
      const state = preferencesController.store.getState();
      assert.equal(state.advancedGasFee, null);
      preferencesController.setAdvancedGasFee({
        maxBaseFee: '1.5',
        priorityFee: '2',
      });
      assert.equal(
        preferencesController.store.getState().advancedGasFee.maxBaseFee,
        '1.5',
      );
      assert.equal(
        preferencesController.store.getState().advancedGasFee.priorityFee,
        '2',
      );
    });
  });
});<|MERGE_RESOLUTION|>--- conflicted
+++ resolved
@@ -267,8 +267,6 @@
     });
   });
 
-<<<<<<< HEAD
-=======
   describe('setUseCollectibleDetection', function () {
     it('should default to false', function () {
       const state = preferencesController.store.getState();
@@ -305,7 +303,6 @@
     });
   });
 
->>>>>>> 39d5afb3
   describe('setAdvancedGasFee', function () {
     it('should default to null', function () {
       const state = preferencesController.store.getState();

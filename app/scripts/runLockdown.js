--- conflicted
+++ resolved
@@ -5,12 +5,8 @@
     consoleTaming: 'unsafe',
     errorTaming: 'unsafe',
     mathTaming: 'unsafe',
-<<<<<<< HEAD
-    dateTaming: 'unsafe'
-=======
     dateTaming: 'unsafe',
     overrideTaming: 'severe',
->>>>>>> 966b2dcb
   });
 } catch (error) {
   // If the `lockdown` call throws an exception, it interferes with the

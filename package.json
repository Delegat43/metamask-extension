--- conflicted
+++ resolved
@@ -15,13 +15,9 @@
     "test": "npm run lint && npm run test:coverage && npm run test:integration",
     "test:unit": "METAMASK_ENV=test mocha --exit --require babel-core/register --require test/helper.js --recursive \"test/unit/**/*.js\"",
     "test:single": "METAMASK_ENV=test mocha --require test/helper.js",
-<<<<<<< HEAD
-    "test:integration": "gulp build:scss && npm run test:flat && npm run test:mascara",
-    "test:e2e": "METAMASK_ENV=test mocha test/e2e/metamask.spec --recursive || true",
-=======
     "test:integration": "npm run test:integration:build && npm run test:flat && npm run test:mascara",
     "test:integration:build": "gulp build:scss",
->>>>>>> ddc85354
+    "test:e2e": "METAMASK_ENV=test mocha test/e2e/metamask.spec --recursive || true",
     "test:coverage": "nyc npm run test:unit && npm run test:coveralls-upload",
     "test:coveralls-upload": "if [ $COVERALLS_REPO_TOKEN ]; then nyc report --reporter=text-lcov | coveralls; fi",
     "test:flat": "npm run test:flat:build && karma start test/flat.conf.js",
